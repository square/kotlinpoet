--- conflicted
+++ resolved
@@ -575,14 +575,8 @@
      * @return an [Elements]-based implementation of [ClassInspector].
      */
     @JvmStatic
-<<<<<<< HEAD
-    public fun create(elements: Elements, types: Types): ClassInspector {
-      return ElementsClassInspector(elements, types)
-=======
-    @KotlinPoetMetadataPreview
     public fun create(lenient: Boolean, elements: Elements, types: Types): ClassInspector {
       return ElementsClassInspector(lenient, elements, types)
->>>>>>> e98d572c
     }
 
     private val JVM_STATIC = JvmStatic::class.asClassName()
