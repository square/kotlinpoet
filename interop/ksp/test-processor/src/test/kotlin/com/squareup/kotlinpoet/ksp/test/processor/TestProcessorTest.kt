--- conflicted
+++ resolved
@@ -20,10 +20,8 @@
 import com.tschuchort.compiletesting.SourceFile
 import com.tschuchort.compiletesting.SourceFile.Companion.kotlin
 import com.tschuchort.compiletesting.configureKsp
-import com.tschuchort.compiletesting.kspIncremental
 import com.tschuchort.compiletesting.kspProcessorOptions
 import com.tschuchort.compiletesting.kspSourcesDir
-import com.tschuchort.compiletesting.kspWithCompilation
 import com.tschuchort.compiletesting.symbolProcessorProviders
 import java.io.File
 import org.junit.Rule
@@ -835,19 +833,14 @@
   }
 
   @Test
-<<<<<<< HEAD
   fun intersectionTypes() {
-=======
-  fun typeArgs() {
->>>>>>> e98d572c
-    val compilation = prepareCompilation(
-      kotlin(
-        "Example.kt",
-        """
-           package test
-
-           import com.squareup.kotlinpoet.ksp.test.processor.ExampleAnnotation
-<<<<<<< HEAD
+    val compilation = prepareCompilation(
+      kotlin(
+        "Example.kt",
+        """
+           package test
+
+           import com.squareup.kotlinpoet.ksp.test.processor.ExampleAnnotation
 
            @ExampleAnnotation
            class Example {
@@ -855,13 +848,6 @@
 
              }
            }
-=======
-           import com.squareup.kotlinpoet.ksp.test.processor.AnnotationWithTypeArgs
-
-           @ExampleAnnotation
-           @AnnotationWithTypeArgs<String, List<Int>>
-           class Example
->>>>>>> e98d572c
            """,
       ),
     )
@@ -875,7 +861,6 @@
       """
         package test
 
-<<<<<<< HEAD
         import kotlin.CharSequence
         import kotlin.Unit
         import kotlin.text.Appendable
@@ -883,7 +868,38 @@
         public class TestExample {
           public fun <T> example(): Unit where T : Appendable, T : CharSequence = TODO()
         }
-=======
+
+      """.trimIndent(),
+    )
+  }
+
+  @Test
+  fun typeArgs() {
+    val compilation = prepareCompilation(
+      kotlin(
+        "Example.kt",
+        """
+           package test
+
+           import com.squareup.kotlinpoet.ksp.test.processor.ExampleAnnotation
+           import com.squareup.kotlinpoet.ksp.test.processor.AnnotationWithTypeArgs
+
+           @ExampleAnnotation
+           @AnnotationWithTypeArgs<String, List<Int>>
+           class Example
+           """,
+      ),
+    )
+
+    val result = compilation.compile()
+    assertThat(result.exitCode).isEqualTo(KotlinCompilation.ExitCode.OK)
+    val generatedFileText = File(compilation.kspSourcesDir, "kotlin/test/TestExample.kt")
+      .readText()
+
+    assertThat(generatedFileText).isEqualTo(
+      """
+        package test
+
         import com.squareup.kotlinpoet.ksp.test.processor.AnnotationWithTypeArgs
         import kotlin.Int
         import kotlin.String
@@ -891,7 +907,6 @@
 
         @AnnotationWithTypeArgs<String, List<Int>>
         public class TestExample
->>>>>>> e98d572c
 
       """.trimIndent(),
     )
