/*
 * Copyright (C) 2015 Square, Inc.
 *
 * Licensed under the Apache License, Version 2.0 (the "License");
 * you may not use this file except in compliance with the License.
 * You may obtain a copy of the License at
 *
 * http://www.apache.org/licenses/LICENSE-2.0
 *
 * Unless required by applicable law or agreed to in writing, software
 * distributed under the License is distributed on an "AS IS" BASIS,
 * WITHOUT WARRANTIES OR CONDITIONS OF ANY KIND, either express or implied.
 * See the License for the specific language governing permissions and
 * limitations under the License.
 */
package com.squareup.kotlinpoet

import com.google.common.collect.ImmutableMap
import com.google.common.truth.Truth.assertThat
import com.google.testing.compile.CompilationRule
import com.squareup.kotlinpoet.KModifier.ABSTRACT
import com.squareup.kotlinpoet.KModifier.INTERNAL
import com.squareup.kotlinpoet.KModifier.PRIVATE
import com.squareup.kotlinpoet.KModifier.VARARG
import org.junit.Assert.assertEquals
import org.junit.Assert.fail
import org.junit.Ignore
import org.junit.Rule
import org.junit.Test
import java.io.IOException
import java.io.Serializable
import java.math.BigDecimal
import java.util.AbstractSet
import java.util.Arrays
import java.util.Collections
import java.util.Comparator
import java.util.EventListener
import java.util.Locale
import java.util.Random
import java.util.concurrent.Callable
import java.util.function.Consumer
import javax.lang.model.element.TypeElement
import kotlin.reflect.KClass
import kotlin.reflect.KFunction

class TypeSpecTest {
  private val tacosPackage = "com.squareup.tacos"

  @Rule @JvmField val compilation = CompilationRule()

  private fun getElement(`class`: Class<*>): TypeElement {
    return compilation.elements.getTypeElement(`class`.canonicalName)
  }

  private fun getElement(`class`: KClass<*>): TypeElement {
    return getElement(`class`.java)
  }

  @Test fun basic() {
    val taco = TypeSpec.classBuilder("Taco")
        .addFunction(FunSpec.builder("toString")
            .addModifiers(KModifier.PUBLIC, KModifier.FINAL, KModifier.OVERRIDE)
            .returns(String::class)
            .addStatement("return %S", "taco")
            .build())
        .build()
    assertThat(toString(taco)).isEqualTo("""
        |package com.squareup.tacos
        |
        |import kotlin.String
        |
        |class Taco {
        |  final override fun toString(): String = "taco"
        |}
        |""".trimMargin())
    assertEquals(2021168219, taco.hashCode().toLong()) // Update expected number if source changes.
  }

  @Test fun interestingTypes() {
    val listOfAny = ParameterizedTypeName.get(
        List::class.asClassName(), WildcardTypeName.subtypeOf(ANY))
    val listOfExtends = ParameterizedTypeName.get(
        List::class.asClassName(), WildcardTypeName.subtypeOf(Serializable::class))
    val listOfSuper = ParameterizedTypeName.get(List::class.asClassName(),
        WildcardTypeName.supertypeOf(String::class))
    val taco = TypeSpec.classBuilder("Taco")
        .addProperty("star", listOfAny)
        .addProperty("outSerializable", listOfExtends)
        .addProperty("inString", listOfSuper)
        .build()
    assertThat(toString(taco)).isEqualTo("""
        |package com.squareup.tacos
        |
        |import java.io.Serializable
        |import kotlin.String
        |import kotlin.collections.List
        |
        |class Taco {
        |  val star: List<*>
        |
        |  val outSerializable: List<out Serializable>
        |
        |  val inString: List<in String>
        |}
        |""".trimMargin())
  }

  @Test fun anonymousInnerClass() {
    val foo = ClassName(tacosPackage, "Foo")
    val bar = ClassName(tacosPackage, "Bar")
    val thingThang = ClassName(tacosPackage, "Thing", "Thang")
    val thingThangOfFooBar = ParameterizedTypeName.get(thingThang, foo, bar)
    val thung = ClassName(tacosPackage, "Thung")
    val simpleThung = ClassName(tacosPackage, "SimpleThung")
    val thungOfSuperBar = ParameterizedTypeName.get(thung, WildcardTypeName.supertypeOf(bar))
    val thungOfSuperFoo = ParameterizedTypeName.get(thung, WildcardTypeName.supertypeOf(foo))
    val simpleThungOfBar = ParameterizedTypeName.get(simpleThung, bar)

    val thungParameter = ParameterSpec.builder("thung", thungOfSuperFoo)
        .addModifiers(KModifier.FINAL)
        .build()
    val aSimpleThung = TypeSpec.anonymousClassBuilder("%N", thungParameter)
        .superclass(simpleThungOfBar)
        .addFunction(FunSpec.builder("doSomething")
            .addModifiers(KModifier.PUBLIC, KModifier.OVERRIDE)
            .addParameter("bar", bar)
            .addCode("/* code snippets */\n")
            .build())
        .build()
    val aThingThang = TypeSpec.anonymousClassBuilder("")
        .superclass(thingThangOfFooBar)
        .addFunction(FunSpec.builder("call")
            .addModifiers(KModifier.PUBLIC, KModifier.OVERRIDE)
            .returns(thungOfSuperBar)
            .addParameter(thungParameter)
            .addStatement("return %L", aSimpleThung)
            .build())
        .build()
    val taco = TypeSpec.classBuilder("Taco")
        .addProperty(PropertySpec.builder("NAME", thingThangOfFooBar)
            .initializer("%L", aThingThang)
            .build())
        .build()

    assertThat(toString(taco)).isEqualTo("""
        |package com.squareup.tacos
        |
        |class Taco {
        |  val NAME: Thing.Thang<Foo, Bar> = object : Thing.Thang<Foo, Bar>() {
        |    override fun call(final thung: Thung<in Foo>): Thung<in Bar> = object : SimpleThung<Bar>(thung) {
        |      override fun doSomething(bar: Bar) {
        |        /* code snippets */
        |      }
        |    }
        |  }
        |}
        |""".trimMargin())
  }

  @Test fun annotatedParameters() {
    val service = TypeSpec.classBuilder("Foo")
        .addFunction(FunSpec.constructorBuilder()
            .addModifiers(KModifier.PUBLIC)
            .addParameter("id", Long::class)
            .addParameter(ParameterSpec.builder("one", String::class)
                .addAnnotation(ClassName(tacosPackage, "Ping"))
                .build())
            .addParameter(ParameterSpec.builder("two", String::class)
                .addAnnotation(ClassName(tacosPackage, "Ping"))
                .build())
            .addParameter(ParameterSpec.builder("three", String::class)
                .addAnnotation(AnnotationSpec.builder(ClassName(tacosPackage, "Pong"))
                    .addMember("value", "%S", "pong")
                    .build())
                .build())
            .addParameter(ParameterSpec.builder("four", String::class)
                .addAnnotation(ClassName(tacosPackage, "Ping"))
                .build())
            .addCode("/* code snippets */\n")
            .build())
        .build()

    assertThat(toString(service)).isEqualTo("""
        |package com.squareup.tacos
        |
        |import kotlin.Long
        |import kotlin.String
        |
        |class Foo {
        |  constructor(
        |      id: Long,
        |      @Ping one: String,
        |      @Ping two: String,
        |      @Pong("pong") three: String,
        |      @Ping four: String
        |  ) {
        |    /* code snippets */
        |  }
        |}
        |""".trimMargin())
  }

  /**
   * We had a bug where annotations were preventing us from doing the right thing when resolving
   * imports. https://github.com/square/javapoet/issues/422
   */
  @Test fun annotationsAndJavaLangTypes() {
    val freeRange = ClassName("javax.annotation", "FreeRange")
    val taco = TypeSpec.classBuilder("EthicalTaco")
        .addProperty("meat", String::class.asClassName()
            .annotated(AnnotationSpec.builder(freeRange).build()))
        .build()

    assertThat(toString(taco)).isEqualTo("""
        |package com.squareup.tacos
        |
        |import javax.annotation.FreeRange
        |import kotlin.String
        |
        |class EthicalTaco {
        |  val meat: @FreeRange String
        |}
        |""".trimMargin())
  }

  @Test fun retrofitStyleInterface() {
    val observable = ClassName(tacosPackage, "Observable")
    val fooBar = ClassName(tacosPackage, "FooBar")
    val thing = ClassName(tacosPackage, "Thing")
    val things = ClassName(tacosPackage, "Things")
    val map = Map::class.asClassName()
    val string = String::class.asClassName()
    val headers = ClassName(tacosPackage, "Headers")
    val post = ClassName(tacosPackage, "POST")
    val body = ClassName(tacosPackage, "Body")
    val queryMap = ClassName(tacosPackage, "QueryMap")
    val header = ClassName(tacosPackage, "Header")
    val service = TypeSpec.interfaceBuilder("Service")
        .addFunction(FunSpec.builder("fooBar")
            .addModifiers(KModifier.PUBLIC, KModifier.ABSTRACT)
            .addAnnotation(AnnotationSpec.builder(headers)
                .addMember("value", "%S", "Accept: application/json")
                .addMember("value", "%S", "User-Agent: foobar")
                .build())
            .addAnnotation(AnnotationSpec.builder(post)
                .addMember("value", "%S", "/foo/bar")
                .build())
            .returns(ParameterizedTypeName.get(observable, fooBar))
            .addParameter(ParameterSpec.builder("things", ParameterizedTypeName.get(things, thing))
                .addAnnotation(body)
                .build())
            .addParameter(ParameterSpec.builder("query", ParameterizedTypeName.get(map, string, string))
                .addAnnotation(AnnotationSpec.builder(queryMap)
                    .addMember("encodeValues", "false")
                    .build())
                .build())
            .addParameter(ParameterSpec.builder("authorization", string)
                .addAnnotation(AnnotationSpec.builder(header)
                    .addMember("value", "%S", "Authorization")
                    .build())
                .build())
            .build())
        .build()

    assertThat(toString(service)).isEqualTo("""
        |package com.squareup.tacos
        |
        |import kotlin.String
        |import kotlin.collections.Map
        |
        |interface Service {
        |  @Headers([
        |      "Accept: application/json",
        |      "User-Agent: foobar"
        |  ])
        |  @POST("/foo/bar")
        |  fun fooBar(
        |      @Body things: Things<Thing>,
        |      @QueryMap(encodeValues = false) query: Map<String, String>,
        |      @Header("Authorization") authorization: String
        |  ): Observable<FooBar>
        |}
        |""".trimMargin())
  }

  @Test fun annotatedProperty() {
    val taco = TypeSpec.classBuilder("Taco")
        .addProperty(PropertySpec.builder("thing", String::class, KModifier.PRIVATE)
            .addAnnotation(AnnotationSpec.builder(ClassName(tacosPackage, "JsonAdapter"))
                .addMember("value", "%T::class", ClassName(tacosPackage, "Foo"))
                .build())
            .build())
        .build()
    assertThat(toString(taco)).isEqualTo("""
        |package com.squareup.tacos
        |
        |import kotlin.String
        |
        |class Taco {
        |  @JsonAdapter(Foo::class)
        |  private val thing: String
        |}
        |""".trimMargin())
  }

  @Test fun annotatedPropertyUseSiteTarget() {
    val taco = TypeSpec.classBuilder("Taco")
        .addProperty(PropertySpec.builder("thing", String::class, KModifier.PRIVATE)
            .addAnnotation(AnnotationSpec.builder(ClassName(tacosPackage, "JsonAdapter"))
                .addMember("value", "%T::class", ClassName(tacosPackage, "Foo"))
                .useSiteTarget(AnnotationSpec.UseSiteTarget.FIELD)
                .build())
            .build())
        .build()
    assertThat(toString(taco)).isEqualTo("""
        |package com.squareup.tacos
        |
        |import kotlin.String
        |
        |class Taco {
        |  @field:JsonAdapter(Foo::class)
        |  private val thing: String
        |}
        |""".trimMargin())
  }

  @Test fun annotatedClass() {
    val someType = ClassName(tacosPackage, "SomeType")
    val taco = TypeSpec.classBuilder("Foo")
        .addAnnotation(AnnotationSpec.builder(ClassName(tacosPackage, "Something"))
            .addMember("hi", "%T.%N", someType, "PROPERTY")
            .addMember("hey", "%L", 12)
            .addMember("hello", "%S", "goodbye")
            .build())
        .addModifiers(KModifier.PUBLIC)
        .build()
    assertThat(toString(taco)).isEqualTo("""
        |package com.squareup.tacos
        |
        |@Something(
        |    hi = SomeType.PROPERTY,
        |    hey = 12,
        |    hello = "goodbye"
        |)
        |class Foo
        |""".trimMargin())
  }

  @Test fun enumWithSubclassing() {
    val roshambo = TypeSpec.enumBuilder("Roshambo")
        .addModifiers(KModifier.PUBLIC)
        .addEnumConstant("ROCK", TypeSpec.anonymousClassBuilder("")
            .addKdoc("Avalanche!\n")
            .build())
        .addEnumConstant("PAPER", TypeSpec.anonymousClassBuilder("%S", "flat")
            .addFunction(FunSpec.builder("toString")
                .addModifiers(KModifier.PUBLIC, KModifier.OVERRIDE, KModifier.OVERRIDE)
                .returns(String::class)
                .addCode("return %S\n", "paper airplane!")
                .build())
            .build())
        .addEnumConstant("SCISSORS", TypeSpec.anonymousClassBuilder("%S", "peace sign")
            .build())
        .addProperty(PropertySpec.builder("handPosition", String::class, KModifier.PRIVATE)
            .initializer("handPosition")
            .build())
        .primaryConstructor(FunSpec.constructorBuilder()
            .addParameter("handPosition", String::class)
            .build())
        .addFunction(FunSpec.constructorBuilder()
            .addCode("this(%S)\n", "fist")
            .build())
        .build()
    assertThat(toString(roshambo)).isEqualTo("""
        |package com.squareup.tacos
        |
        |import kotlin.String
        |
        |enum class Roshambo(private val handPosition: String) {
        |  /**
        |   * Avalanche!
        |   */
        |  ROCK,
        |
        |  PAPER("flat") {
        |    override fun toString(): String = "paper airplane!"
        |  },
        |
        |  SCISSORS("peace sign");
        |
        |  constructor() {
        |    this("fist")
        |  }
        |}
        |""".trimMargin())
  }

  /** https://github.com/square/javapoet/issues/193  */
  @Test fun enumsMayDefineAbstractFunctions() {
    val roshambo = TypeSpec.enumBuilder("Tortilla")
        .addModifiers(KModifier.PUBLIC)
        .addEnumConstant("CORN", TypeSpec.anonymousClassBuilder("")
            .addFunction(FunSpec.builder("fold")
                .addModifiers(KModifier.PUBLIC, KModifier.OVERRIDE)
                .build())
            .build())
        .addFunction(FunSpec.builder("fold")
            .addModifiers(KModifier.PUBLIC, KModifier.ABSTRACT)
            .build())
        .build()
    assertThat(toString(roshambo)).isEqualTo("""
        |package com.squareup.tacos
        |
        |enum class Tortilla {
        |  CORN {
        |    override fun fold() {
        |    }
        |  };
        |
        |  abstract fun fold()
        |}
        |""".trimMargin())
  }

  @Test fun enumConstantsRequired() {
    assertThrows<IllegalArgumentException> {
      TypeSpec.enumBuilder("Roshambo")
          .build()
    }
  }

  @Test fun onlyEnumsMayHaveEnumConstants() {
    assertThrows<IllegalStateException> {
      TypeSpec.classBuilder("Roshambo")
          .addEnumConstant("ROCK")
          .build()
    }
  }

  @Test fun enumWithMembersButNoConstructorCall() {
    val roshambo = TypeSpec.enumBuilder("Roshambo")
        .addEnumConstant("SPOCK", TypeSpec.anonymousClassBuilder("")
            .addFunction(FunSpec.builder("toString")
                .addModifiers(KModifier.PUBLIC, KModifier.OVERRIDE)
                .returns(String::class)
                .addStatement("return %S", "west side")
                .build())
            .build())
        .build()
    assertThat(toString(roshambo)).isEqualTo("""
        |package com.squareup.tacos
        |
        |import kotlin.String
        |
        |enum class Roshambo {
        |  SPOCK {
        |    override fun toString(): String = "west side"
        |  }
        |}
        |""".trimMargin())
  }

  /** https://github.com/square/javapoet/issues/253  */
  @Test fun enumWithAnnotatedValues() {
    val roshambo = TypeSpec.enumBuilder("Roshambo")
        .addModifiers(KModifier.PUBLIC)
        .addEnumConstant("ROCK", TypeSpec.anonymousClassBuilder("")
            .addAnnotation(java.lang.Deprecated::class)
            .build())
        .addEnumConstant("PAPER")
        .addEnumConstant("SCISSORS")
        .build()
    assertThat(toString(roshambo)).isEqualTo("""
        |package com.squareup.tacos
        |
        |import java.lang.Deprecated
        |
        |enum class Roshambo {
        |  @Deprecated
        |  ROCK,
        |
        |  PAPER,
        |
        |  SCISSORS
        |}
        |""".trimMargin())
  }

  @Test fun funThrows() {
    val taco = TypeSpec.classBuilder("Taco")
        .addModifiers(KModifier.ABSTRACT)
        .addFunction(FunSpec.builder("throwOne")
            .addAnnotation(AnnotationSpec.builder(Throws::class)
                .addMember("value", "%T::class", IOException::class.asClassName())
                .build())
            .build())
        .addFunction(FunSpec.builder("throwTwo")
            .addAnnotation(AnnotationSpec.builder(Throws::class)
                .addMember("value", "%T::class, %T::class",
                    IOException::class.asClassName(), ClassName(tacosPackage, "SourCreamException"))
                .build())
            .build())
        .addFunction(FunSpec.builder("abstractThrow")
            .addModifiers(KModifier.ABSTRACT)
            .addAnnotation(AnnotationSpec.builder(Throws::class)
                .addMember("value", "%T::class", IOException::class.asClassName())
                .build())
            .build())
        .addFunction(FunSpec.builder("nativeThrow")
            .addModifiers(KModifier.EXTERNAL)
            .addAnnotation(AnnotationSpec.builder(Throws::class)
                .addMember("value", "%T::class", IOException::class.asClassName())
                .build())
            .build())
        .build()
    assertThat(toString(taco)).isEqualTo("""
        |package com.squareup.tacos
        |
        |import java.io.IOException
        |import kotlin.jvm.Throws
        |
        |abstract class Taco {
        |  @Throws(IOException::class)
        |  fun throwOne() {
        |  }
        |
        |  @Throws(IOException::class, SourCreamException::class)
        |  fun throwTwo() {
        |  }
        |
        |  @Throws(IOException::class)
        |  abstract fun abstractThrow()
        |
        |  @Throws(IOException::class)
        |  external fun nativeThrow()
        |}
        |""".trimMargin())
  }

  @Test fun typeVariables() {
    val t = TypeVariableName("T")
    val p = TypeVariableName("P", Number::class)
    val location = ClassName(tacosPackage, "Location")
    val typeSpec = TypeSpec.classBuilder("Location")
        .addTypeVariable(t)
        .addTypeVariable(p)
        .addSuperinterface(ParameterizedTypeName.get(Comparable::class.asClassName(), p))
        .addProperty("label", t)
        .addProperty("x", p)
        .addProperty("y", p)
        .addFunction(FunSpec.builder("compareTo")
            .addModifiers(KModifier.PUBLIC, KModifier.OVERRIDE)
            .returns(Int::class)
            .addParameter("p", p)
            .addStatement("return 0")
            .build())
        .addFunction(FunSpec.builder("of")
            .addModifiers(KModifier.PUBLIC)
            .addTypeVariable(t)
            .addTypeVariable(p)
            .returns(ParameterizedTypeName.get(location, t, p))
            .addParameter("label", t)
            .addParameter("x", p)
            .addParameter("y", p)
            .addStatement("throw new %T(%S)", UnsupportedOperationException::class, "TODO")
            .build())
        .build()
    assertThat(toString(typeSpec)).isEqualTo("""
        |package com.squareup.tacos
        |
        |import java.lang.UnsupportedOperationException
        |import kotlin.Comparable
        |import kotlin.Int
        |import kotlin.Number
        |
        |class Location<T, P : Number> : Comparable<P> {
        |  val label: T
        |
        |  val x: P
        |
        |  val y: P
        |
        |  override fun compareTo(p: P): Int = 0
        |
        |  fun <T, P : Number> of(
        |      label: T,
        |      x: P,
        |      y: P
        |  ): Location<T, P> {
        |    throw new UnsupportedOperationException("TODO")
        |  }
        |}
        |""".trimMargin())
  }

  @Test fun typeVariableWithBounds() {
    val a = AnnotationSpec.builder(ClassName("com.squareup.tacos", "A")).build()
    val p = TypeVariableName("P", Number::class)
    val q = TypeVariableName("Q", Number::class).annotated(a) as TypeVariableName
    val typeSpec = TypeSpec.classBuilder("Location")
        .addTypeVariable(p.withBounds(Comparable::class))
        .addTypeVariable(q.withBounds(Comparable::class))
        .addProperty("x", p)
        .addProperty("y", q)
        .build()
    assertThat(toString(typeSpec)).isEqualTo("""
        |package com.squareup.tacos
        |
        |import kotlin.Comparable
        |import kotlin.Number
        |
        |class Location<P, Q> where P : Number, P : Comparable, Q : Number, Q : Comparable {
        |  val x: P
        |
        |  val y: @A Q
        |}
        |""".trimMargin())
  }

  @Test fun classImplementsExtends() {
    val taco = ClassName(tacosPackage, "Taco")
    val food = ClassName("com.squareup.tacos", "Food")
    val typeSpec = TypeSpec.classBuilder("Taco")
        .addModifiers(KModifier.ABSTRACT)
        .superclass(ParameterizedTypeName.get(AbstractSet::class.asClassName(), food))
        .addSuperinterface(Serializable::class)
        .addSuperinterface(ParameterizedTypeName.get(Comparable::class.asClassName(), taco))
        .build()
    assertThat(toString(typeSpec)).isEqualTo("""
        |package com.squareup.tacos
        |
        |import java.io.Serializable
        |import java.util.AbstractSet
        |import kotlin.Comparable
        |
        |abstract class Taco : AbstractSet<Food>(), Serializable, Comparable<Taco>
        |""".trimMargin())
  }

  @Test fun classImplementsExtendsSameName() {
    val javapoetTaco = ClassName(tacosPackage, "Taco")
    val tacoBellTaco = ClassName("com.taco.bell", "Taco")
    val fishTaco = ClassName("org.fish.taco", "Taco")
    val typeSpec = TypeSpec.classBuilder("Taco")
        .superclass(fishTaco)
        .addSuperinterface(ParameterizedTypeName.get(Comparable::class.asClassName(), javapoetTaco))
        .addSuperinterface(tacoBellTaco)
        .build()
    assertThat(toString(typeSpec)).isEqualTo("""
        |package com.squareup.tacos
        |
        |import kotlin.Comparable
        |
        |class Taco : org.fish.taco.Taco(), Comparable<Taco>, com.taco.bell.Taco
        |""".trimMargin())
  }

  @Test fun classImplementsInnerClass() {
    val outer = ClassName(tacosPackage, "Outer")
    val inner = outer.nestedClass("Inner")
    val callable = Callable::class.asClassName()
    val typeSpec = TypeSpec.classBuilder("Outer")
        .superclass(ParameterizedTypeName.get(callable,
            inner))
        .addType(TypeSpec.classBuilder("Inner")
            .addModifiers(KModifier.INNER)
            .build())
        .build()

    assertThat(toString(typeSpec)).isEqualTo("""
        |package com.squareup.tacos
        |
        |import java.util.concurrent.Callable
        |
        |class Outer : Callable<Outer.Inner>() {
        |  inner class Inner
        |}
        |""".trimMargin())
  }

  @Test fun enumImplements() {
    val typeSpec = TypeSpec.enumBuilder("Food")
        .addSuperinterface(Serializable::class)
        .addSuperinterface(Cloneable::class)
        .addEnumConstant("LEAN_GROUND_BEEF")
        .addEnumConstant("SHREDDED_CHEESE")
        .build()
    assertThat(toString(typeSpec)).isEqualTo("""
        |package com.squareup.tacos
        |
        |import java.io.Serializable
        |import kotlin.Cloneable
        |
        |enum class Food : Serializable, Cloneable {
        |  LEAN_GROUND_BEEF,
        |
        |  SHREDDED_CHEESE
        |}
        |""".trimMargin())
  }

  @Test fun interfaceExtends() {
    val taco = ClassName(tacosPackage, "Taco")
    val typeSpec = TypeSpec.interfaceBuilder("Taco")
        .addSuperinterface(Serializable::class)
        .addSuperinterface(ParameterizedTypeName.get(Comparable::class.asClassName(), taco))
        .build()
    assertThat(toString(typeSpec)).isEqualTo("""
        |package com.squareup.tacos
        |
        |import java.io.Serializable
        |import kotlin.Comparable
        |
        |interface Taco : Serializable, Comparable<Taco>
        |""".trimMargin())
  }

  @Test fun nestedClasses() {
    val taco = ClassName(tacosPackage, "Combo", "Taco")
    val topping = ClassName(tacosPackage, "Combo", "Taco", "Topping")
    val chips = ClassName(tacosPackage, "Combo", "Chips")
    val sauce = ClassName(tacosPackage, "Combo", "Sauce")
    val typeSpec = TypeSpec.classBuilder("Combo")
        .addProperty("taco", taco)
        .addProperty("chips", chips)
        .addType(TypeSpec.classBuilder(taco.simpleName())
            .addProperty("toppings", ParameterizedTypeName.get(List::class.asClassName(), topping))
            .addProperty("sauce", sauce)
            .addType(TypeSpec.enumBuilder(topping.simpleName())
                .addEnumConstant("SHREDDED_CHEESE")
                .addEnumConstant("LEAN_GROUND_BEEF")
                .build())
            .build())
        .addType(TypeSpec.classBuilder(chips.simpleName())
            .addProperty("topping", topping)
            .addProperty("dippingSauce", sauce)
            .build())
        .addType(TypeSpec.enumBuilder(sauce.simpleName())
            .addEnumConstant("SOUR_CREAM")
            .addEnumConstant("SALSA")
            .addEnumConstant("QUESO")
            .addEnumConstant("MILD")
            .addEnumConstant("FIRE")
            .build())
        .build()

    assertThat(toString(typeSpec)).isEqualTo("""
        |package com.squareup.tacos
        |
        |import kotlin.collections.List
        |
        |class Combo {
        |  val taco: Taco
        |
        |  val chips: Chips
        |
        |  class Taco {
        |    val toppings: List<Topping>
        |
        |    val sauce: Sauce
        |
        |    enum class Topping {
        |      SHREDDED_CHEESE,
        |
        |      LEAN_GROUND_BEEF
        |    }
        |  }
        |
        |  class Chips {
        |    val topping: Taco.Topping
        |
        |    val dippingSauce: Sauce
        |  }
        |
        |  enum class Sauce {
        |    SOUR_CREAM,
        |
        |    SALSA,
        |
        |    QUESO,
        |
        |    MILD,
        |
        |    FIRE
        |  }
        |}
        |""".trimMargin())
  }

  @Test fun annotation() {
    val annotation = TypeSpec.annotationBuilder("MyAnnotation")
        .addModifiers(KModifier.PUBLIC)
        .primaryConstructor(FunSpec.constructorBuilder()
            .addParameter(ParameterSpec.builder("test", Int::class)
                .build())
            .build())
        .addProperty(PropertySpec.builder("test", Int::class)
            .initializer("test")
            .build())
        .build()

    assertThat(toString(annotation)).isEqualTo("""
        |package com.squareup.tacos
        |
        |import kotlin.Int
        |
        |annotation class MyAnnotation(val test: Int)
        |""".trimMargin())
  }

  @Ignore @Test fun innerAnnotationInAnnotationDeclaration() {
    val bar = TypeSpec.annotationBuilder("Bar")
        .primaryConstructor(FunSpec.constructorBuilder()
            .addParameter(ParameterSpec.builder("value", java.lang.Deprecated::class)
                .build())
            .build())
        .addProperty(PropertySpec.builder("value", java.lang.Deprecated::class)
            .initializer("value")
            .build())
        .build()

    assertThat(toString(bar)).isEqualTo("""
        |package com.squareup.tacos
        |
        |import java.lang.Deprecated
        |
        |annotation class Bar {
        |  fun value(): Deprecated default @Deprecated
        |}
        |""".trimMargin())
  }

  @Test fun interfaceWithProperties() {
    val taco = TypeSpec.interfaceBuilder("Taco")
        .addProperty("v", Int::class)
        .build()

    assertThat(toString(taco)).isEqualTo("""
        |package com.squareup.tacos
        |
        |import kotlin.Int
        |
        |interface Taco {
        |  val v: Int
        |}
        |""".trimMargin())
  }

  @Test fun interfaceWithMethods() {
    val taco = TypeSpec.interfaceBuilder("Taco")
        .addFunction(FunSpec.builder("aMethod")
            .addModifiers(KModifier.ABSTRACT)
            .build())
        .addFunction(FunSpec.builder("aDefaultMethod").build())
        .addFunction(FunSpec.builder("aPrivateMethod")
            .addModifiers(KModifier.PRIVATE)
            .build())
        .build()

    assertThat(toString(taco)).isEqualTo("""
        |package com.squareup.tacos
        |
        |interface Taco {
        |  fun aMethod()
        |
        |  fun aDefaultMethod() {
        |  }
        |
        |  private fun aPrivateMethod() {
        |  }
        |}
        |""".trimMargin())
  }

  @Test fun referencedAndDeclaredSimpleNamesConflict() {
    val internalTop = PropertySpec.builder(
        "internalTop", ClassName(tacosPackage, "Top")).build()
    val internalBottom = PropertySpec.builder(
        "internalBottom", ClassName(tacosPackage, "Top", "Middle", "Bottom")).build()
    val externalTop = PropertySpec.builder(
        "externalTop", ClassName(donutsPackage, "Top")).build()
    val externalBottom = PropertySpec.builder(
        "externalBottom", ClassName(donutsPackage, "Bottom")).build()
    val top = TypeSpec.classBuilder("Top")
        .addProperty(internalTop)
        .addProperty(internalBottom)
        .addProperty(externalTop)
        .addProperty(externalBottom)
        .addType(TypeSpec.classBuilder("Middle")
            .addProperty(internalTop)
            .addProperty(internalBottom)
            .addProperty(externalTop)
            .addProperty(externalBottom)
            .addType(TypeSpec.classBuilder("Bottom")
                .addProperty(internalTop)
                .addProperty(internalBottom)
                .addProperty(externalTop)
                .addProperty(externalBottom)
                .build())
            .build())
        .build()
    assertThat(toString(top)).isEqualTo("""
        |package com.squareup.tacos
        |
        |import com.squareup.donuts.Bottom
        |
        |class Top {
        |  val internalTop: Top
        |
        |  val internalBottom: Middle.Bottom
        |
        |  val externalTop: com.squareup.donuts.Top
        |
        |  val externalBottom: Bottom
        |
        |  class Middle {
        |    val internalTop: Top
        |
        |    val internalBottom: Bottom
        |
        |    val externalTop: com.squareup.donuts.Top
        |
        |    val externalBottom: com.squareup.donuts.Bottom
        |
        |    class Bottom {
        |      val internalTop: Top
        |
        |      val internalBottom: Bottom
        |
        |      val externalTop: com.squareup.donuts.Top
        |
        |      val externalBottom: com.squareup.donuts.Bottom
        |    }
        |  }
        |}
        |""".trimMargin())
  }

  @Test fun simpleNamesConflictInThisAndOtherPackage() {
    val internalOther = PropertySpec.builder(
        "internalOther", ClassName(tacosPackage, "Other")).build()
    val externalOther = PropertySpec.builder(
        "externalOther", ClassName(donutsPackage, "Other")).build()
    val gen = TypeSpec.classBuilder("Gen")
        .addProperty(internalOther)
        .addProperty(externalOther)
        .build()
    assertThat(toString(gen)).isEqualTo("""
        |package com.squareup.tacos
        |
        |class Gen {
        |  val internalOther: Other
        |
        |  val externalOther: com.squareup.donuts.Other
        |}
        |""".trimMargin())
  }

  @Test fun intersectionType() {
    val typeVariable = TypeVariableName("T", Comparator::class, Serializable::class)
    val taco = TypeSpec.classBuilder("Taco")
        .addFunction(FunSpec.builder("getComparator")
            .addTypeVariable(typeVariable)
            .returns(typeVariable)
            .addStatement("return null")
            .build())
        .build()
    assertThat(toString(taco)).isEqualTo("""
        |package com.squareup.tacos
        |
        |import java.io.Serializable
        |import java.util.Comparator
        |
        |class Taco {
        |  fun <T> getComparator(): T where T : Comparator, T : Serializable = null
        |}
        |""".trimMargin())
  }

  @Test fun primitiveArrayType() {
    val taco = TypeSpec.classBuilder("Taco")
        .addProperty("ints", IntArray::class)
        .build()
    assertThat(toString(taco)).isEqualTo("""
        |package com.squareup.tacos
        |
        |import kotlin.IntArray
        |
        |class Taco {
        |  val ints: IntArray
        |}
        |""".trimMargin())
  }

  @Test fun kdoc() {
    val taco = TypeSpec.classBuilder("Taco")
        .addKdoc("A hard or soft tortilla, loosely folded and filled with whatever\n")
        .addKdoc("[random][%T] tex-mex stuff we could find in the pantry\n", Random::class)
        .addKdoc(CodeBlock.of("and some [%T] cheese.\n", String::class))
        .addProperty(PropertySpec.builder("soft", Boolean::class)
            .addKdoc("True for a soft flour tortilla; false for a crunchy corn tortilla.\n")
            .build())
        .addFunction(FunSpec.builder("refold")
            .addKdoc("Folds the back of this taco to reduce sauce leakage.\n"
                + "\n"
                + "For [%T#KOREAN], the front may also be folded.\n", Locale::class)
            .addParameter("locale", Locale::class)
            .build())
        .build()
    // Mentioning a type in KDoc will not cause an import to be added (java.util.Random here), but
    // the short name will be used if it's already imported (java.util.Locale here).
    assertThat(toString(taco)).isEqualTo("""
        |package com.squareup.tacos
        |
        |import java.util.Locale
        |import kotlin.Boolean
        |
        |/**
        | * A hard or soft tortilla, loosely folded and filled with whatever
        | * [random][java.util.Random] tex-mex stuff we could find in the pantry
        | * and some [kotlin.String] cheese.
        | */
        |class Taco {
        |  /**
        |   * True for a soft flour tortilla; false for a crunchy corn tortilla.
        |   */
        |  val soft: Boolean
        |
        |  /**
        |   * Folds the back of this taco to reduce sauce leakage.
        |   *
        |   * For [Locale#KOREAN], the front may also be folded.
        |   */
        |  fun refold(locale: Locale) {
        |  }
        |}
        |""".trimMargin())
  }

  @Test fun annotationsInAnnotations() {
    val beef = ClassName(tacosPackage, "Beef")
    val chicken = ClassName(tacosPackage, "Chicken")
    val option = ClassName(tacosPackage, "Option")
    val mealDeal = ClassName(tacosPackage, "MealDeal")
    val menu = TypeSpec.classBuilder("Menu")
        .addAnnotation(AnnotationSpec.builder(mealDeal)
            .addMember("price", "%L", 500)
            .addMember("options", "%L", AnnotationSpec.builder(option)
                .addMember("name", "%S", "taco")
                .addMember("meat", "%T::class", beef)
                .build())
            .addMember("options", "%L", AnnotationSpec.builder(option)
                .addMember("name", "%S", "quesadilla")
                .addMember("meat", "%T::class", chicken)
                .build())
            .build())
        .build()
    assertThat(toString(menu)).isEqualTo("""
        |package com.squareup.tacos
        |
        |@MealDeal(
        |    price = 500,
        |    options = [
        |        Option(name = "taco", meat = Beef::class),
        |        Option(name = "quesadilla", meat = Chicken::class)
        |    ]
        |)
        |class Menu
        |""".trimMargin())
  }

  @Test fun varargs() {
    val taqueria = TypeSpec.classBuilder("Taqueria")
        .addFunction(FunSpec.builder("prepare")
            .addParameter("workers", Int::class)
            .addParameter("jobs", Runnable::class.asClassName(), VARARG)
            .build())
        .build()
    assertThat(toString(taqueria)).isEqualTo("""
        |package com.squareup.tacos
        |
        |import java.lang.Runnable
        |import kotlin.Int
        |
        |class Taqueria {
        |  fun prepare(workers: Int, vararg jobs: Runnable) {
        |  }
        |}
        |""".trimMargin())
  }

  @Test fun varargsNotLast() {
    val taqueria = TypeSpec.classBuilder("Taqueria")
        .addFunction(FunSpec.builder("prepare")
            .addParameter("workers", Int::class)
            .addParameter("jobs", Runnable::class.asClassName(), VARARG)
            .addParameter("start", Boolean::class.asClassName())
            .build())
        .build()
    assertThat(toString(taqueria)).isEqualTo("""
        |package com.squareup.tacos
        |
        |import java.lang.Runnable
        |import kotlin.Boolean
        |import kotlin.Int
        |
        |class Taqueria {
        |  fun prepare(
        |      workers: Int,
        |      vararg jobs: Runnable,
        |      start: Boolean
        |  ) {
        |  }
        |}
        |""".trimMargin())
  }

  @Test fun codeBlocks() {
    val ifBlock = CodeBlock.builder()
        .beginControlFlow("if (!a.equals(b))")
        .addStatement("return i")
        .endControlFlow()
        .build()
    val funBody = CodeBlock.builder()
        .addStatement("%T size = %T.min(listA.size(), listB.size())", Int::class.javaPrimitiveType, Math::class)
        .beginControlFlow("for (%T i = 0; i < size; i++)", Int::class.javaPrimitiveType)
        .addStatement("%T %N = %N.get(i)", String::class, "a", "listA")
        .addStatement("%T %N = %N.get(i)", String::class, "b", "listB")
        .add("%L", ifBlock)
        .endControlFlow()
        .addStatement("return size")
        .build()
    val propertyBlock = CodeBlock.builder()
        .add("%T.<%T, %T>builder()", ImmutableMap::class, String::class, String::class)
        .add("\n.add(%S, %S)", '\'', "&#39;")
        .add("\n.add(%S, %S)", '&', "&amp;")
        .add("\n.add(%S, %S)", '<', "&lt;")
        .add("\n.add(%S, %S)", '>', "&gt;")
        .add("\n.build()")
        .build()
    val escapeHtml = PropertySpec.builder("ESCAPE_HTML", ParameterizedTypeName.get(
        Map::class, String::class, String::class))
        .addModifiers(KModifier.PRIVATE)
        .initializer(propertyBlock)
        .build()
    val util = TypeSpec.classBuilder("Util")
        .addProperty(escapeHtml)
        .addFunction(FunSpec.builder("commonPrefixLength")
            .returns(Int::class)
            .addParameter("listA", ParameterizedTypeName.get(List::class, String::class))
            .addParameter("listB", ParameterizedTypeName.get(List::class, String::class))
            .addCode(funBody)
            .build())
        .build()
    assertThat(toString(util)).isEqualTo("""
        |package com.squareup.tacos
        |
        |import com.google.common.collect.ImmutableMap
        |import java.lang.Math
        |import kotlin.Int
        |import kotlin.String
        |import kotlin.collections.List
        |import kotlin.collections.Map
        |
        |class Util {
        |  private val ESCAPE_HTML: Map<String, String> = ImmutableMap.<String, String>builder()
        |      .add("'", "&#39;")
        |      .add("&", "&amp;")
        |      .add("<", "&lt;")
        |      .add(">", "&gt;")
        |      .build()
        |
        |  fun commonPrefixLength(listA: List<String>, listB: List<String>): Int {
        |    Int size = Math.min(listA.size(), listB.size())
        |    for (Int i = 0; i < size; i++) {
        |      String a = listA.get(i)
        |      String b = listB.get(i)
        |      if (!a.equals(b)) {
        |        return i
        |      }
        |    }
        |    return size
        |  }
        |}
        |""".trimMargin())
  }

  @Test fun indexedElseIf() {
    val taco = TypeSpec.classBuilder("Taco")
        .addFunction(FunSpec.builder("choices")
            .beginControlFlow("if (%1L != null || %1L == %2L)", "taco", "otherTaco")
            .addStatement("%T.out.println(%S)", System::class, "only one taco? NOO!")
            .nextControlFlow("else if (%1L.%3L && %2L.%3L)", "taco", "otherTaco", "isSupreme()")
            .addStatement("%T.out.println(%S)", System::class, "taco heaven")
            .endControlFlow()
            .build())
        .build()
    assertThat(toString(taco)).isEqualTo("""
        |package com.squareup.tacos
        |
        |import java.lang.System
        |
        |class Taco {
        |  fun choices() {
        |    if (taco != null || taco == otherTaco) {
        |      System.out.println("only one taco? NOO!")
        |    } else if (taco.isSupreme() && otherTaco.isSupreme()) {
        |      System.out.println("taco heaven")
        |    }
        |  }
        |}
        |""".trimMargin())
  }

  @Test fun elseIf() {
    val taco = TypeSpec.classBuilder("Taco")
        .addFunction(FunSpec.builder("choices")
            .beginControlFlow("if (5 < 4) ")
            .addStatement("%T.out.println(%S)", System::class, "wat")
            .nextControlFlow("else if (5 < 6)")
            .addStatement("%T.out.println(%S)", System::class, "hello")
            .endControlFlow()
            .build())
        .build()
    assertThat(toString(taco)).isEqualTo("""
        |package com.squareup.tacos
        |
        |import java.lang.System
        |
        |class Taco {
        |  fun choices() {
        |    if (5 < 4)  {
        |      System.out.println("wat")
        |    } else if (5 < 6) {
        |      System.out.println("hello")
        |    }
        |  }
        |}
        |""".trimMargin())
  }

  @Test fun inlineIndent() {
    val taco = TypeSpec.classBuilder("Taco")
        .addFunction(FunSpec.builder("inlineIndent")
            .addCode("if (3 < 4) {\n%>%T.out.println(%S);\n%<}\n", System::class, "hello")
            .build())
        .build()
    assertThat(toString(taco)).isEqualTo("""
        |package com.squareup.tacos
        |
        |import java.lang.System
        |
        |class Taco {
        |  fun inlineIndent() {
        |    if (3 < 4) {
        |      System.out.println("hello");
        |    }
        |  }
        |}
        |""".trimMargin())
  }

  @Test fun defaultModifiersForMemberInterfacesAndEnums() {
    val taco = TypeSpec.classBuilder("Taco")
        .addType(TypeSpec.classBuilder("Meat")
            .build())
        .addType(TypeSpec.interfaceBuilder("Tortilla")
            .build())
        .addType(TypeSpec.enumBuilder("Topping")
            .addEnumConstant("SALSA")
            .build())
        .build()
    assertThat(toString(taco)).isEqualTo("""
        |package com.squareup.tacos
        |
        |class Taco {
        |  class Meat
        |
        |  interface Tortilla
        |
        |  enum class Topping {
        |    SALSA
        |  }
        |}
        |""".trimMargin())
  }

  @Test fun membersOrdering() {
    // Hand out names in reverse-alphabetical order to defend against unexpected sorting.
    val taco = TypeSpec.classBuilder("Members")
        .addType(TypeSpec.classBuilder("Z").build())
        .addType(TypeSpec.classBuilder("Y").build())
        .addProperty("W", String::class)
        .addProperty("U", String::class)
        .addFunction(FunSpec.builder("T").build())
        .addFunction(FunSpec.builder("S").build())
        .addFunction(FunSpec.builder("R").build())
        .addFunction(FunSpec.builder("Q").build())
        .addFunction(FunSpec.constructorBuilder()
            .addParameter("p", Int::class)
            .build())
        .addFunction(FunSpec.constructorBuilder()
            .addParameter("o", Long::class)
            .build())
        .build()
    // Static properties, instance properties, constructors, functions, classes.
    assertThat(toString(taco)).isEqualTo("""
        |package com.squareup.tacos
        |
        |import kotlin.Int
        |import kotlin.Long
        |import kotlin.String
        |
        |class Members {
        |  val W: String
        |
        |  val U: String
        |
        |  constructor(p: Int)
        |
        |  constructor(o: Long)
        |
        |  fun T() {
        |  }
        |
        |  fun S() {
        |  }
        |
        |  fun R() {
        |  }
        |
        |  fun Q() {
        |  }
        |
        |  class Z
        |
        |  class Y
        |}
        |""".trimMargin())
  }

  @Test fun nativeFunctions() {
    val taco = TypeSpec.classBuilder("Taco")
        .addFunction(FunSpec.builder("nativeInt")
            .addModifiers(KModifier.EXTERNAL)
            .returns(Int::class)
            .build())
        .build()
    assertThat(toString(taco)).isEqualTo("""
        |package com.squareup.tacos
        |
        |import kotlin.Int
        |
        |class Taco {
        |  external fun nativeInt(): Int
        |}
        |""".trimMargin())
  }

  @Test fun nullStringLiteral() {
    val taco = TypeSpec.classBuilder("Taco")
        .addProperty(PropertySpec.builder("NULL", String::class)
            .initializer("%S", null)
            .build())
        .build()
    assertThat(toString(taco)).isEqualTo("""
        |package com.squareup.tacos
        |
        |import kotlin.String
        |
        |class Taco {
        |  val NULL: String = null
        |}
        |""".trimMargin())
  }

  @Test fun annotationToString() {
    val annotation = AnnotationSpec.builder(SuppressWarnings::class)
        .addMember("value", "%S", "unused")
        .build()
    assertThat(annotation.toString()).isEqualTo("@java.lang.SuppressWarnings(\"unused\")")
  }

  @Test fun codeBlockToString() {
    val codeBlock = CodeBlock.builder()
        .addStatement("%T %N = %S.substring(0, 3)", String::class, "s", "taco")
        .build()
    assertThat(codeBlock.toString()).isEqualTo("kotlin.String s = \"taco\".substring(0, 3)\n")
  }

  @Test fun propertyToString() {
    val property = PropertySpec.builder("s", String::class)
        .initializer("%S.substring(0, 3)", "taco")
        .build()
    assertThat(property.toString())
        .isEqualTo("val s: kotlin.String = \"taco\".substring(0, 3)\n")
  }

  @Test fun functionToString() {
    val funSpec = FunSpec.builder("toString")
        .addModifiers(KModifier.PUBLIC, KModifier.OVERRIDE)
        .returns(String::class)
        .addStatement("return %S", "taco")
        .build()
    assertThat(funSpec.toString())
        .isEqualTo("override fun toString(): kotlin.String = \"taco\"\n")
  }

  @Test fun constructorToString() {
    val constructor = FunSpec.constructorBuilder()
        .addModifiers(KModifier.PUBLIC)
        .addParameter("taco", ClassName(tacosPackage, "Taco"))
        .addStatement("this.%N = %N", "taco", "taco")
        .build()
    assertThat(constructor.toString()).isEqualTo(""
        + "constructor(taco: com.squareup.tacos.Taco) {\n"
        + "  this.taco = taco\n"
        + "}\n")
  }

  @Test fun parameterToString() {
    val parameter = ParameterSpec.builder("taco", ClassName(tacosPackage, "Taco"))
        .addModifiers(KModifier.FINAL)
        .addAnnotation(ClassName("javax.annotation", "Nullable"))
        .build()
    assertThat(parameter.toString())
        .isEqualTo("@javax.annotation.Nullable final taco: com.squareup.tacos.Taco")
  }

  @Test fun classToString() {
    val type = TypeSpec.classBuilder("Taco")
        .build()
    assertThat(type.toString()).isEqualTo(""
        + "class Taco\n")
  }

  @Test fun anonymousClassToString() {
    val type = TypeSpec.anonymousClassBuilder("")
        .addSuperinterface(Runnable::class)
        .addFunction(FunSpec.builder("run")
            .addModifiers(KModifier.PUBLIC, KModifier.OVERRIDE)
            .build())
        .build()
    assertThat(type.toString()).isEqualTo("""
        |object : java.lang.Runnable() {
        |  override fun run() {
        |  }
        |}""".trimMargin())
  }

  @Test fun interfaceClassToString() {
    val type = TypeSpec.interfaceBuilder("Taco")
        .build()
    assertThat(type.toString()).isEqualTo("""
        |interface Taco
        |""".trimMargin())
  }

  @Test fun annotationDeclarationToString() {
    val type = TypeSpec.annotationBuilder("Taco")
        .build()
    assertThat(type.toString()).isEqualTo("""
        |annotation class Taco
        |""".trimMargin())
  }

  private fun toString(typeSpec: TypeSpec): String {
    return FileSpec.get(tacosPackage, typeSpec).toString()
  }

  @Test fun multilineStatement() {
    val taco = TypeSpec.classBuilder("Taco")
        .addFunction(FunSpec.builder("toString")
            .addModifiers(KModifier.PUBLIC, KModifier.OVERRIDE)
            .returns(String::class)
            .addStatement("val result = %S\n+ %S\n+ %S\n+ %S\n+ %S",
                "Taco(", "beef,", "lettuce,", "cheese", ")")
            .addStatement("return result")
            .build())
        .build()
    assertThat(toString(taco)).isEqualTo("""
        |package com.squareup.tacos
        |
        |import kotlin.String
        |
        |class Taco {
        |  override fun toString(): String {
        |    val result = "Taco("
        |        + "beef,"
        |        + "lettuce,"
        |        + "cheese"
        |        + ")"
        |    return result
        |  }
        |}
        |""".trimMargin())
  }

  @Test fun multilineStatementWithAnonymousClass() {
    val stringComparator = ParameterizedTypeName.get(Comparator::class, String::class)
    val listOfString = ParameterizedTypeName.get(List::class, String::class)
    val prefixComparator = TypeSpec.anonymousClassBuilder("")
        .addSuperinterface(stringComparator)
        .addFunction(FunSpec.builder("compare")
            .addModifiers(KModifier.PUBLIC, KModifier.OVERRIDE)
            .returns(Int::class)
            .addParameter("a", String::class)
            .addParameter("b", String::class)
            .addComment("Prefix the strings and compare them")
            .addStatement("return a.substring(0, length)\n" + ".compareTo(b.substring(0, length))")
            .build())
        .build()
    val taco = TypeSpec.classBuilder("Taco")
        .addFunction(FunSpec.builder("comparePrefix")
            .returns(stringComparator)
            .addParameter("length", Int::class, KModifier.FINAL)
            .addComment("Return a new comparator for the target length.")
            .addStatement("return %L", prefixComparator)
            .build())
        .addFunction(FunSpec.builder("sortPrefix")
            .addParameter("list", listOfString)
            .addParameter("length", Int::class, KModifier.FINAL)
            .addStatement("%T.sort(\nlist,\n%L)", Collections::class, prefixComparator)
            .build())
        .build()
    assertThat(toString(taco)).isEqualTo("""
        |package com.squareup.tacos
        |
        |import java.util.Collections
        |import java.util.Comparator
        |import kotlin.Int
        |import kotlin.String
        |import kotlin.collections.List
        |
        |class Taco {
        |  fun comparePrefix(final length: Int): Comparator<String> {
        |    // Return a new comparator for the target length.
        |    return object : Comparator<String>() {
        |      override fun compare(a: String, b: String): Int {
        |        // Prefix the strings and compare them
        |        return a.substring(0, length)
        |            .compareTo(b.substring(0, length))
        |      }
        |    }
        |  }
        |
        |  fun sortPrefix(list: List<String>, final length: Int) {
        |    Collections.sort(
        |        list,
        |        object : Comparator<String>() {
        |          override fun compare(a: String, b: String): Int {
        |            // Prefix the strings and compare them
        |            return a.substring(0, length)
        |                .compareTo(b.substring(0, length))
        |          }
        |        })
        |  }
        |}
        |""".trimMargin())
  }

  @Test fun multilineStrings() {
    val taco = TypeSpec.classBuilder("Taco")
        .addProperty(PropertySpec.builder("toppings", String::class)
            .initializer("%S", "shell\nbeef\nlettuce\ncheese\n")
            .build())
        .build()
    assertThat(toString(taco)).isEqualTo("""
        |package com.squareup.tacos
        |
        |import kotlin.String
        |
        |class Taco {
        |  val toppings: String = ${"\"\"\""}
        |      |shell
        |      |beef
        |      |lettuce
        |      |cheese
        |      |${"\"\"\""}.trimMargin()
        |}
        |""".trimMargin())
  }

  @Test fun doublePropertyInitialization() {
    assertThrows<IllegalStateException> {
      PropertySpec.builder("listA", String::class)
          .initializer("foo")
          .initializer("bar")
          .build()
    }

    assertThrows<IllegalStateException> {
      PropertySpec.builder("listA", String::class)
          .initializer(CodeBlock.builder().add("foo").build())
          .initializer(CodeBlock.builder().add("bar").build())
          .build()
    }
  }

  @Test fun multipleAnnotationAddition() {
    val taco = TypeSpec.classBuilder("Taco")
        .addAnnotations(Arrays.asList(
            AnnotationSpec.builder(SuppressWarnings::class)
                .addMember("value", "%S", "unchecked")
                .build(),
            AnnotationSpec.builder(java.lang.Deprecated::class).build()))
        .build()
    assertThat(toString(taco)).isEqualTo("""
        |package com.squareup.tacos
        |
        |import java.lang.Deprecated
        |import java.lang.SuppressWarnings
        |
        |@SuppressWarnings("unchecked")
        |@Deprecated
        |class Taco
        |""".trimMargin())
  }

  @Test fun multiplePropertyAddition() {
    val taco = TypeSpec.classBuilder("Taco")
        .addProperties(Arrays.asList(
            PropertySpec.builder("ANSWER", Int::class, KModifier.CONST).build(),
            PropertySpec.builder("price", BigDecimal::class, KModifier.PRIVATE).build()))
        .build()
    assertThat(toString(taco)).isEqualTo("""
        |package com.squareup.tacos
        |
        |import java.math.BigDecimal
        |import kotlin.Int
        |
        |class Taco {
        |  const val ANSWER: Int
        |
        |  private val price: BigDecimal
        |}
        |""".trimMargin())
  }

  @Test fun multipleFunctionAddition() {
    val taco = TypeSpec.classBuilder("Taco")
        .addFunctions(Arrays.asList(
            FunSpec.builder("getAnswer")
                .addModifiers(KModifier.PUBLIC)
                .returns(Int::class)
                .addStatement("return %L", 42)
                .build(),
            FunSpec.builder("getRandomQuantity")
                .addModifiers(KModifier.PUBLIC)
                .returns(Int::class)
                .addKdoc("chosen by fair dice roll ;)\n")
                .addStatement("return %L", 4)
                .build()))
        .build()
    assertThat(toString(taco)).isEqualTo("""
        |package com.squareup.tacos
        |
        |import kotlin.Int
        |
        |class Taco {
        |  fun getAnswer(): Int = 42
        |
        |  /**
        |   * chosen by fair dice roll ;)
        |   */
        |  fun getRandomQuantity(): Int = 4
        |}
        |""".trimMargin())
  }

  @Test fun multipleSuperinterfaceAddition() {
    val taco = TypeSpec.classBuilder("Taco")
        .addSuperinterfaces(Arrays.asList(
            Serializable::class.asTypeName(),
            EventListener::class.asTypeName()))
        .build()
    assertThat(toString(taco)).isEqualTo("""
        |package com.squareup.tacos
        |
        |import java.io.Serializable
        |import java.util.EventListener
        |
        |class Taco : Serializable, EventListener
        |""".trimMargin())
  }

  @Test fun multipleTypeVariableAddition() {
    val location = TypeSpec.classBuilder("Location")
        .addTypeVariables(Arrays.asList(
            TypeVariableName("T"),
            TypeVariableName("P", Number::class)))
        .build()
    assertThat(toString(location)).isEqualTo("""
        |package com.squareup.tacos
        |
        |import kotlin.Number
        |
        |class Location<T, P : Number>
        |""".trimMargin())
  }

  @Test fun multipleTypeAddition() {
    val taco = TypeSpec.classBuilder("Taco")
        .addTypes(Arrays.asList(
            TypeSpec.classBuilder("Topping").build(),
            TypeSpec.classBuilder("Sauce").build()))
        .build()
    assertThat(toString(taco)).isEqualTo("""
        |package com.squareup.tacos
        |
        |class Taco {
        |  class Topping
        |
        |  class Sauce
        |}
        |""".trimMargin())
  }

  @Test fun tryCatch() {
    val taco = TypeSpec.classBuilder("Taco")
        .addFunction(FunSpec.builder("addTopping")
            .addParameter("topping", ClassName("com.squareup.tacos", "Topping"))
            .beginControlFlow("try")
            .addCode("/* do something tricky with the topping */\n")
            .nextControlFlow("catch (e: %T)",
                ClassName("com.squareup.tacos", "IllegalToppingException"))
            .endControlFlow()
            .build())
        .build()
    assertThat(toString(taco)).isEqualTo("""
        |package com.squareup.tacos
        |
        |class Taco {
        |  fun addTopping(topping: Topping) {
        |    try {
        |      /* do something tricky with the topping */
        |    } catch (e: IllegalToppingException) {
        |    }
        |  }
        |}
        |""".trimMargin())
  }

  @Test fun ifElse() {
    val taco = TypeSpec.classBuilder("Taco")
        .addFunction(FunSpec.builder("isDelicious")
            .addParameter("count", INT)
            .returns(BOOLEAN)
            .beginControlFlow("if (count > 0)")
            .addStatement("return true")
            .nextControlFlow("else")
            .addStatement("return false")
            .endControlFlow()
            .build())
        .build()
    assertThat(toString(taco)).isEqualTo("""
        |package com.squareup.tacos
        |
        |import kotlin.Boolean
        |import kotlin.Int
        |
        |class Taco {
        |  fun isDelicious(count: Int): Boolean {
        |    if (count > 0) {
        |      return true
        |    } else {
        |      return false
        |    }
        |  }
        |}
        |""".trimMargin())
  }

  @Test fun whenReturn() {
    val taco = TypeSpec.classBuilder("Taco")
        .addFunction(FunSpec.builder("toppingPrice")
            .addParameter("topping", String::class)
            .beginControlFlow("return when(topping)")
            .addStatement("%S -> 1", "beef")
            .addStatement("%S -> 2", "lettuce")
            .addStatement("%S -> 3", "cheese")
            .addStatement("else -> throw IllegalToppingException(topping)")
            .endControlFlow()
            .build())
        .build()
    assertThat(toString(taco)).isEqualTo("""
        |package com.squareup.tacos
        |
        |import kotlin.String
        |
        |class Taco {
        |  fun toppingPrice(topping: String) = when(topping) {
        |    "beef" -> 1
        |    "lettuce" -> 2
        |    "cheese" -> 3
        |    else -> throw IllegalToppingException(topping)
        |  }
        |}
        |""".trimMargin())
  }

  @Test fun literalFromAnything() {
    val value = object : Any() {
      override fun toString(): String {
        return "foo"
      }
    }
    assertThat(CodeBlock.of("%L", value).toString()).isEqualTo("foo")
  }

  @Test fun nameFromCharSequence() {
    assertThat(CodeBlock.of("%N", "text").toString()).isEqualTo("text")
  }

  @Test fun nameFromProperty() {
    val property = PropertySpec.builder("property", String::class).build()
    assertThat(CodeBlock.of("%N", property).toString()).isEqualTo("property")
  }

  @Test fun nameFromParameter() {
    val parameter = ParameterSpec.builder("parameter", String::class).build()
    assertThat(CodeBlock.of("%N", parameter).toString()).isEqualTo("parameter")
  }

  @Test fun nameFromFunction() {
    val funSpec = FunSpec.builder("method")
        .addModifiers(KModifier.ABSTRACT)
        .returns(String::class)
        .build()
    assertThat(CodeBlock.of("%N", funSpec).toString()).isEqualTo("method")
  }

  @Test fun nameFromType() {
    val type = TypeSpec.classBuilder("Type").build()
    assertThat(CodeBlock.of("%N", type).toString()).isEqualTo("Type")
  }

  @Test fun nameFromUnsupportedType() {
    assertThrows<IllegalArgumentException> {
      CodeBlock.builder().add("%N", String::class)
    }.hasMessage("expected name but was " + String::class)
  }

  @Test fun stringFromAnything() {
    val value = object : Any() {
      override fun toString(): String {
        return "foo"
      }
    }
    assertThat(CodeBlock.of("%S", value).toString()).isEqualTo("\"foo\"")
  }

  @Test fun stringFromNull() {
    assertThat(CodeBlock.of("%S", null).toString()).isEqualTo("null")
  }

  @Test fun typeFromTypeName() {
    val typeName = String::class.asTypeName()
    assertThat(CodeBlock.of("%T", typeName).toString()).isEqualTo("kotlin.String")
  }

  @Test fun typeFromTypeMirror() {
    val mirror = getElement(String::class).asType()
    assertThat(CodeBlock.of("%T", mirror).toString()).isEqualTo("java.lang.String")
  }

  @Test fun typeFromTypeElement() {
    val element = getElement(String::class)
    assertThat(CodeBlock.of("%T", element).toString()).isEqualTo("java.lang.String")
  }

  @Test fun typeFromReflectType() {
    assertThat(CodeBlock.of("%T", String::class).toString()).isEqualTo("kotlin.String")
  }

  @Test fun typeFromUnsupportedType() {
    assertThrows<IllegalArgumentException> {
      CodeBlock.builder().add("%T", "kotlin.String")
    }.hasMessage("expected type but was kotlin.String")
  }

  @Test fun tooFewArguments() {
    assertThrows<IllegalArgumentException> {
      CodeBlock.builder().add("%S")
    }.hasMessage("index 1 for '%S' not in range (received 0 arguments)")
  }

  @Test fun unusedArgumentsRelative() {
    assertThrows<IllegalArgumentException> {
      CodeBlock.builder().add("%L %L", "a", "b", "c")
    }.hasMessage("unused arguments: expected 2, received 3")
  }

  @Test fun unusedArgumentsIndexed() {
    assertThrows<IllegalArgumentException> {
      CodeBlock.builder().add("%1L %2L", "a", "b", "c")
    }.hasMessage("unused argument: %3")

    assertThrows<IllegalArgumentException> {
      CodeBlock.builder().add("%1L %1L %1L", "a", "b", "c")
    }.hasMessage("unused arguments: %2, %3")

    assertThrows<IllegalArgumentException> {
      CodeBlock.builder().add("%3L %1L %3L %1L %3L", "a", "b", "c", "d")
    }.hasMessage("unused arguments: %2, %4")
  }

  @Test fun superClassOnlyValidForClasses() {
    assertThrows<IllegalStateException> {
      TypeSpec.annotationBuilder("A").superclass(Any::class.asClassName())
    }

    assertThrows<IllegalStateException> {
      TypeSpec.enumBuilder("E").superclass(Any::class.asClassName())
    }

    assertThrows<IllegalStateException> {
      TypeSpec.interfaceBuilder("I").superclass(Any::class.asClassName())
    }
  }

  @Test fun invalidSuperClass() {
    assertThrows<IllegalStateException> {
      TypeSpec.classBuilder("foo")
          .superclass(List::class)
          .superclass(Map::class)
    }
  }

  @Test fun staticCodeBlock() {
    val taco = TypeSpec.classBuilder("Taco")
        .addProperty("foo", String::class, KModifier.PRIVATE)
        .addProperty(PropertySpec.builder("FOO", String::class, KModifier.PRIVATE, KModifier.CONST)
            .initializer("%S", "FOO")
            .build())
        .addFunction(FunSpec.builder("toString")
            .addModifiers(KModifier.PUBLIC, KModifier.OVERRIDE)
            .returns(String::class)
            .addStatement("return FOO")
            .build())
        .build()
    assertThat(toString(taco)).isEqualTo("""
        |package com.squareup.tacos
        |
        |import kotlin.String
        |
        |class Taco {
        |  private val foo: String
        |
        |  private const val FOO: String = "FOO"
        |
        |  override fun toString(): String = FOO
        |}
        |""".trimMargin())
  }

  @Test fun initializerBlockInRightPlace() {
    val taco = TypeSpec.classBuilder("Taco")
        .addProperty("foo", String::class, KModifier.PRIVATE)
        .addProperty(PropertySpec.builder("FOO", String::class, KModifier.PRIVATE, KModifier.CONST)
            .initializer("%S", "FOO")
            .build())
        .addFunction(FunSpec.constructorBuilder().build())
        .addFunction(FunSpec.builder("toString")
            .addModifiers(KModifier.PUBLIC, KModifier.OVERRIDE)
            .returns(String::class)
            .addStatement("return FOO")
            .build())
        .addInitializerBlock(CodeBlock.builder()
            .addStatement("foo = %S", "FOO")
            .build())
        .build()
    assertThat(toString(taco)).isEqualTo("""
        |package com.squareup.tacos
        |
        |import kotlin.String
        |
        |class Taco {
        |  private val foo: String
        |
        |  private const val FOO: String = "FOO"
        |
        |  init {
        |    foo = "FOO"
        |  }
        |
        |  constructor()
        |
        |  override fun toString(): String = FOO
        |}
        |""".trimMargin())
  }

  @Test fun initializersToBuilder() {
    // Tests if toBuilder() contains instance initializers
    val taco = TypeSpec.classBuilder("Taco")
        .addProperty(PropertySpec.builder("foo", String::class, KModifier.PRIVATE).build())
        .addProperty(PropertySpec.builder("FOO", String::class, KModifier.PRIVATE, KModifier.CONST)
            .initializer("%S", "FOO")
            .build())
        .addFunction(FunSpec.constructorBuilder().build())
        .addFunction(FunSpec.builder("toString")
            .addModifiers(KModifier.PUBLIC, KModifier.OVERRIDE)
            .returns(String::class)
            .addStatement("return FOO")
            .build())
        .build()

    val recreatedTaco = taco.toBuilder().build()
    assertThat(toString(taco)).isEqualTo(toString(recreatedTaco))

    val initializersAdded = taco.toBuilder()
        .addInitializerBlock(CodeBlock.builder()
            .addStatement("foo = %S", "instanceFoo")
            .build())
        .build()

    assertThat(toString(initializersAdded)).isEqualTo("""
        |package com.squareup.tacos
        |
        |import kotlin.String
        |
        |class Taco {
        |  private val foo: String
        |
        |  private const val FOO: String = "FOO"
        |
        |  init {
        |    foo = "instanceFoo"
        |  }
        |
        |  constructor()
        |
        |  override fun toString(): String = FOO
        |}
        |""".trimMargin())
  }

  @Test fun initializerBlockUnsupportedExceptionOnInterface() {
    val interfaceBuilder = TypeSpec.interfaceBuilder("Taco")
    assertThrows<IllegalStateException> {
      interfaceBuilder.addInitializerBlock(CodeBlock.builder().build())
    }
  }

  @Test fun initializerBlockUnsupportedExceptionOnAnnotation() {
    val annotationBuilder = TypeSpec.annotationBuilder("Taco")
    assertThrows<IllegalStateException> {
      annotationBuilder.addInitializerBlock(CodeBlock.builder().build())
    }
  }

  @Test fun lineWrapping() {
    val funSpecBuilder = FunSpec.builder("call")
    funSpecBuilder.addCode("%[call(")
    for (i in 0..31) {
      funSpecBuilder.addParameter("s" + i, String::class)
      funSpecBuilder.addCode(if (i > 0) ",%W%S" else "%S", i)
    }
    funSpecBuilder.addCode(");%]\n")

    val taco = TypeSpec.classBuilder("Taco")
        .addFunction(funSpecBuilder.build())
        .build()
    assertThat(toString(taco)).isEqualTo("""
        |package com.squareup.tacos
        |
        |import kotlin.String
        |
        |class Taco {
        |  fun call(
        |      s0: String,
        |      s1: String,
        |      s2: String,
        |      s3: String,
        |      s4: String,
        |      s5: String,
        |      s6: String,
        |      s7: String,
        |      s8: String,
        |      s9: String,
        |      s10: String,
        |      s11: String,
        |      s12: String,
        |      s13: String,
        |      s14: String,
        |      s15: String,
        |      s16: String,
        |      s17: String,
        |      s18: String,
        |      s19: String,
        |      s20: String,
        |      s21: String,
        |      s22: String,
        |      s23: String,
        |      s24: String,
        |      s25: String,
        |      s26: String,
        |      s27: String,
        |      s28: String,
        |      s29: String,
        |      s30: String,
        |      s31: String
        |  ) {
        |    call("0", "1", "2", "3", "4", "5", "6", "7", "8", "9", "10", "11", "12", "13", "14", "15", "16",
        |        "17", "18", "19", "20", "21", "22", "23", "24", "25", "26", "27", "28", "29", "30", "31");
        |  }
        |}
        |""".trimMargin())
  }

  @Test fun equalsAndHashCode() {
    var a = TypeSpec.interfaceBuilder("taco").build()
    var b = TypeSpec.interfaceBuilder("taco").build()
    assertThat(a == b).isTrue()
    assertThat(a.hashCode()).isEqualTo(b.hashCode())
    a = TypeSpec.classBuilder("taco").build()
    b = TypeSpec.classBuilder("taco").build()
    assertThat(a == b).isTrue()
    assertThat(a.hashCode()).isEqualTo(b.hashCode())
    a = TypeSpec.enumBuilder("taco").addEnumConstant("SALSA").build()
    b = TypeSpec.enumBuilder("taco").addEnumConstant("SALSA").build()
    assertThat(a == b).isTrue()
    assertThat(a.hashCode()).isEqualTo(b.hashCode())
    a = TypeSpec.annotationBuilder("taco").build()
    b = TypeSpec.annotationBuilder("taco").build()
    assertThat(a == b).isTrue()
    assertThat(a.hashCode()).isEqualTo(b.hashCode())
  }

  @Test fun classNameFactories() {
    val className = ClassName("com.example", "Example")
    assertThat(TypeSpec.classBuilder(className).build().name).isEqualTo("Example")
    assertThat(TypeSpec.interfaceBuilder(className).build().name).isEqualTo("Example")
    assertThat(TypeSpec.enumBuilder(className).addEnumConstant("A").build().name).isEqualTo("Example")
    assertThat(TypeSpec.annotationBuilder(className).build().name).isEqualTo("Example")
  }

  @Test fun objectType() {
    val type = TypeSpec.objectBuilder("MyObject")
        .addModifiers(KModifier.PUBLIC)
        .addProperty("tacos", Int::class)
        .addInitializerBlock(CodeBlock.builder().build())
        .addFunction(FunSpec.builder("test")
            .addModifiers(KModifier.PUBLIC)
            .build())
        .build()

    assertThat(toString(type)).isEqualTo("""
        |package com.squareup.tacos
        |
        |import kotlin.Int
        |
        |object MyObject {
        |  val tacos: Int
        |
        |  init {
        |  }
        |
        |  fun test() {
        |  }
        |}
        |""".trimMargin())
  }

  @Test fun objectClassWithSupertype() {
    val superclass = ClassName("com.squareup.wire", "Message")
    val type = TypeSpec.objectBuilder("MyObject")
        .addModifiers(KModifier.PUBLIC)
        .superclass(superclass)
        .addInitializerBlock(CodeBlock.builder().build())
        .addFunction(FunSpec.builder("test")
            .addModifiers(KModifier.PUBLIC)
            .build())
        .build()

    assertThat(toString(type)).isEqualTo("""
        |package com.squareup.tacos
        |
        |import com.squareup.wire.Message
        |
        |object MyObject : Message() {
        |  init {
        |  }
        |
        |  fun test() {
        |  }
        |}
        |""".trimMargin())
  }

  @Test fun companionObject() {
    val companion = TypeSpec.companionObjectBuilder()
        .addProperty(PropertySpec.builder("tacos", Int::class)
            .initializer("%L", 42)
            .build())
        .addFunction(FunSpec.builder("test")
            .addModifiers(KModifier.PUBLIC)
            .build())
        .build()

    val type = TypeSpec.classBuilder("MyClass")
        .addModifiers(KModifier.PUBLIC)
        .companionObject(companion)
        .build()

    assertThat(toString(type)).isEqualTo("""
        |package com.squareup.tacos
        |
        |import kotlin.Int
        |
        |class MyClass {
        |  companion object {
        |    val tacos: Int = 42
        |
        |    fun test() {
        |    }
        |  }
        |}
        |""".trimMargin())
  }

  @Test fun companionObjectWithName() {
    val companion = TypeSpec.companionObjectBuilder("Factory")
        .addFunction(FunSpec.builder("tacos").build())
        .build()

    val type = TypeSpec.classBuilder("MyClass")
        .companionObject(companion)
        .build()

    assertThat(toString(type)).isEqualTo("""
        |package com.squareup.tacos
        |
        |class MyClass {
        |  companion object Factory {
        |    fun tacos() {
        |    }
        |  }
        |}
        |""".trimMargin())
  }

  @Test fun companionObjectOnInterface() {
    val companion = TypeSpec.companionObjectBuilder()
        .addFunction(FunSpec.builder("test")
            .addModifiers(KModifier.PUBLIC)
            .build())
        .build()

    val type = TypeSpec.interfaceBuilder("MyInterface")
        .addModifiers(KModifier.PUBLIC)
        .companionObject(companion)
        .build()

    assertThat(toString(type)).isEqualTo("""
        |package com.squareup.tacos
        |
        |interface MyInterface {
        |  companion object {
        |    fun test() {
        |    }
        |  }
        |}
        |""".trimMargin())
  }

  @Test fun companionObjectOnEnumNotAlowed() {
    val companion = TypeSpec.companionObjectBuilder()
        .addFunction(FunSpec.builder("test")
            .addModifiers(KModifier.PUBLIC)
            .build())
        .build()

    val enumBuilder = TypeSpec.enumBuilder("MyEnum")
        .addModifiers(KModifier.PUBLIC)

    assertThrows<IllegalStateException> {
      enumBuilder.companionObject(companion)
    }
  }

  @Test fun companionObjectOnObjectNotAlowed() {
    val companion = TypeSpec.companionObjectBuilder()
        .addFunction(FunSpec.builder("test")
            .addModifiers(KModifier.PUBLIC)
            .build())
        .build()

    val objectBuilder = TypeSpec.objectBuilder("MyObject")
        .addModifiers(KModifier.PUBLIC)

    assertThrows<IllegalStateException> {
      objectBuilder.companionObject(companion)
    }
  }

  @Test fun companionObjectIsCompanionObjectKind() {
    val companion = TypeSpec.objectBuilder("Companion")
        .addFunction(FunSpec.builder("test")
            .addModifiers(KModifier.PUBLIC)
            .build())
        .build()

    val typeBuilder = TypeSpec.classBuilder("MyClass")
        .addModifiers(KModifier.PUBLIC)

    assertThrows<IllegalArgumentException> {
      typeBuilder.companionObject(companion)
    }
  }

  @Test fun companionObjectSuper() {
    val superclass = ClassName("com.squareup.wire", "Message")
    val companion = TypeSpec.companionObjectBuilder()
        .superclass(superclass)
        .addFunction(FunSpec.builder("test")
            .addModifiers(KModifier.PUBLIC)
            .build())
        .build()

    val type = TypeSpec.classBuilder("MyClass")
        .addModifiers(KModifier.PUBLIC)
        .companionObject(companion)
        .build()

    assertThat(toString(type)).isEqualTo("""
        |package com.squareup.tacos
        |
        |import com.squareup.wire.Message
        |
        |class MyClass {
        |  companion object : Message() {
        |    fun test() {
        |    }
        |  }
        |}
        |""".trimMargin())
  }

  @Test fun propertyInPrimaryConstructor() {
    val type = TypeSpec.classBuilder("Taco")
        .primaryConstructor(FunSpec.constructorBuilder()
            .addParameter("a", Int::class)
            .addParameter("b", String::class)
            .build())
        .addProperty(PropertySpec.builder("a", Int::class)
            .initializer("a")
            .build())
        .addProperty(PropertySpec.builder("b", String::class)
            .initializer("b")
            .build())
        .build()

    assertThat(toString(type)).isEqualTo("""
        |package com.squareup.tacos
        |
        |import kotlin.Int
        |import kotlin.String
        |
        |class Taco(val a: Int, val b: String)
        |""".trimMargin())
  }

  @Test fun annotatedConstructor() {
    val injectAnnotation = ClassName("javax.inject", "Inject")
    val taco = TypeSpec.classBuilder("Taco")
        .primaryConstructor(FunSpec.constructorBuilder()
            .addAnnotation(AnnotationSpec.builder(injectAnnotation).build())
            .build())
        .build()

    assertThat(toString(taco)).isEqualTo("""
    |package com.squareup.tacos
    |
    |import javax.inject.Inject
    |
    |class Taco @Inject constructor()
    |
    """.trimMargin())
  }

  @Test fun internalConstructor() {
    val taco = TypeSpec.classBuilder("Taco")
        .primaryConstructor(FunSpec.constructorBuilder()
            .addModifiers(INTERNAL)
            .build())
        .build()

    assertThat(toString(taco)).isEqualTo("""
    |package com.squareup.tacos
    |
    |class Taco internal constructor()
    |
    """.trimMargin())
  }

  @Test fun annotatedInternalConstructor() {
    val injectAnnotation = ClassName("javax.inject", "Inject")
    val taco = TypeSpec.classBuilder("Taco")
        .primaryConstructor(FunSpec.constructorBuilder()
            .addAnnotation(AnnotationSpec.builder(injectAnnotation).build())
            .addModifiers(INTERNAL)
            .build())
        .build()

    assertThat(toString(taco)).isEqualTo("""
    |package com.squareup.tacos
    |
    |import javax.inject.Inject
    |
    |class Taco @Inject internal constructor()
    |
    """.trimMargin())
  }

  @Test fun multipleAnnotationsInternalConstructor() {
    val injectAnnotation = ClassName("javax.inject", "Inject")
    val namedAnnotation = ClassName("javax.inject", "Named")
    val taco = TypeSpec.classBuilder("Taco")
        .primaryConstructor(FunSpec.constructorBuilder()
            .addAnnotation(AnnotationSpec.builder(injectAnnotation).build())
            .addAnnotation(AnnotationSpec.builder(namedAnnotation).build())
            .addModifiers(INTERNAL)
            .build())
        .build()

    assertThat(toString(taco)).isEqualTo("""
    |package com.squareup.tacos
    |
    |import javax.inject.Inject
    |import javax.inject.Named
    |
    |class Taco @Inject @Named internal constructor()
    |
    """.trimMargin())
  }

  @Test fun importNonNullableProperty() {
    val type = String::class.asTypeName()
    val taco = TypeSpec.classBuilder("Taco")
        .addProperty(PropertySpec.builder("taco", type.asNonNullable())
            .initializer("%S", "taco")
            .build())
        .addProperty(PropertySpec.builder("nullTaco", type.asNullable())
            .initializer("null")
            .build())
        .build()

    assertThat(toString(taco)).isEqualTo("""
        |package com.squareup.tacos
        |
        |import kotlin.String
        |
        |class Taco {
        |  val taco: String = "taco"
        |
        |  val nullTaco: String? = null
        |}
        |""".trimMargin())
  }

  @Test fun superclassConstructorParams() {
    val taco = TypeSpec.classBuilder("Foo")
        .superclass(ClassName(tacosPackage, "Bar"))
        .addSuperclassConstructorParameter("%S", "foo")
        .addSuperclassConstructorParameter(CodeBlock.of("%L", 42))
        .build()

    assertThat(toString(taco)).isEqualTo("""
        |package com.squareup.tacos
        |
        |class Foo : Bar("foo", 42)
        |""".trimMargin())
  }

  @Test fun superclassConstructorParamsForbiddenForAnnotation() {
    assertThrows<IllegalStateException> {
      TypeSpec.annotationBuilder("Taco")
          .addSuperclassConstructorParameter("%S", "foo")
    }
  }

  @Test fun classExtendsNoPrimaryConstructor() {
    val typeSpec = TypeSpec.classBuilder("IoException")
        .superclass(Exception::class)
        .addFunction(FunSpec.constructorBuilder().build())
        .build()

    assertThat(toString(typeSpec)).isEqualTo("""
      |package com.squareup.tacos
      |
      |import java.lang.Exception
      |
      |class IoException : Exception {
      |  constructor()
      |}
      |""".trimMargin())
  }

  @Test fun classExtendsNoPrimaryOrSecondaryConstructor() {
    val typeSpec = TypeSpec.classBuilder("IoException")
        .superclass(Exception::class)
        .build()

    assertThat(toString(typeSpec)).isEqualTo("""
      |package com.squareup.tacos
      |
      |import java.lang.Exception
      |
      |class IoException : Exception()
      |""".trimMargin())
  }

  @Test fun classExtendsNoPrimaryConstructorButSuperclassParams() {
    assertThrows<IllegalArgumentException> {
      TypeSpec.classBuilder("IoException")
          .superclass(Exception::class)
          .addSuperclassConstructorParameter("%S", "hey")
          .addFunction(FunSpec.constructorBuilder().build())
          .build()
    }.hasMessage(
        "types without a primary constructor cannot specify secondary constructors and superclass constructor parameters")
  }

  @Test fun constructorWithDefaultParamValue() {
    val type = TypeSpec.classBuilder("Taco")
        .primaryConstructor(FunSpec.constructorBuilder()
            .addParameter(ParameterSpec.builder("a", Int::class)
                .defaultValue("1")
                .build())
            .addParameter(ParameterSpec.builder("b", String::class.asTypeName().asNullable())
                .defaultValue("null")
                .build())
            .build())
        .addProperty(PropertySpec.builder("a", Int::class)
            .initializer("a")
            .build())
        .addProperty(PropertySpec.builder("b", String::class.asTypeName().asNullable())
            .initializer("b")
            .build())
        .build()

    assertThat(toString(type)).isEqualTo("""
        |package com.squareup.tacos
        |
        |import kotlin.Int
        |import kotlin.String
        |
        |class Taco(val a: Int = 1, val b: String? = null)
        |""".trimMargin())
  }

  @Test fun constructorDelegation() {
    val type = TypeSpec.classBuilder("Taco")
        .primaryConstructor(FunSpec.constructorBuilder()
            .addParameter("a", String::class.asTypeName().asNullable())
            .addParameter("b", String::class.asTypeName().asNullable())
            .addParameter("c", String::class.asTypeName().asNullable())
            .build())
        .addProperty(PropertySpec.builder("a", String::class.asTypeName().asNullable())
            .initializer("a")
            .build())
        .addProperty(PropertySpec.builder("b", String::class.asTypeName().asNullable())
            .initializer("b")
            .build())
        .addProperty(PropertySpec.builder("c", String::class.asTypeName().asNullable())
            .initializer("c")
            .build())
        .addFunction(FunSpec.constructorBuilder()
            .addParameter(
                "map",
                ParameterizedTypeName.get(Map::class, String::class, String::class))
            .callThisConstructor(
                CodeBlock.of("map[%S]", "a"),
                CodeBlock.of("map[%S]", "b"),
                CodeBlock.of("map[%S]", "c"))
            .build())
        .build()

    assertThat(toString(type)).isEqualTo("""
        |package com.squareup.tacos
        |
        |import kotlin.String
        |import kotlin.collections.Map
        |
        |class Taco(
        |    val a: String?,
        |    val b: String?,
        |    val c: String?
        |) {
        |  constructor(map: Map<String, String>) : this(map["a"], map["b"], map["c"])
        |}
        |""".trimMargin())
  }

  @Test fun requiresNonKeywordName() {
    assertThrows<IllegalArgumentException> {
      TypeSpec.enumBuilder("when")
    }.hasMessage("not a valid name: when")
  }

  @Test fun internalFunForbiddenInInterface() {
    val type = TypeSpec.interfaceBuilder("ITaco")

    assertThrows<IllegalArgumentException> {
      type.addFunction(FunSpec.builder("eat")
          .addModifiers(ABSTRACT, INTERNAL)
          .build())
    }.hasMessage("modifiers [ABSTRACT, INTERNAL] must contain none of [INTERNAL, PROTECTED]")

    assertThrows<IllegalArgumentException> {
      type.addFunctions(listOf(FunSpec.builder("eat")
          .addModifiers(ABSTRACT, INTERNAL)
          .build()))
    }.hasMessage("modifiers [ABSTRACT, INTERNAL] must contain none of [INTERNAL, PROTECTED]")
  }

  @Test fun privateAbstractFunForbiddenInInterface() {
    val type = TypeSpec.interfaceBuilder("ITaco")

    assertThrows<IllegalArgumentException> {
      type.addFunction(FunSpec.builder("eat")
          .addModifiers(ABSTRACT, PRIVATE)
          .build())
    }.hasMessage("modifiers [ABSTRACT, PRIVATE] must contain none or only one of [ABSTRACT, PRIVATE]")

    assertThrows<IllegalArgumentException> {
      type.addFunctions(listOf(FunSpec.builder("eat")
          .addModifiers(ABSTRACT, PRIVATE)
          .build()))
    }.hasMessage("modifiers [ABSTRACT, PRIVATE] must contain none or only one of [ABSTRACT, PRIVATE]")
  }

  @Test fun internalFunForbiddenInAnnotation() {
    val type = TypeSpec.annotationBuilder("Taco")

    assertThrows<IllegalArgumentException> {
      type.addFunction(FunSpec.builder("eat")
          .addModifiers(INTERNAL)
          .build())
    }.hasMessage("ANNOTATION Taco.eat requires modifiers [PUBLIC, ABSTRACT]")

    assertThrows<IllegalArgumentException> {
      type.addFunctions(listOf(FunSpec.builder("eat")
          .addModifiers(INTERNAL)
          .build()))
    }.hasMessage("ANNOTATION Taco.eat requires modifiers [PUBLIC, ABSTRACT]")
  }

<<<<<<< HEAD
  @Test fun basicDelegateTest() {
    val type = TypeSpec.classBuilder("Guac")
        .primaryConstructor(FunSpec.constructorBuilder()
            .addParameter("somethingElse", String::class)
            .build())
        .addSuperinterface(ParameterizedTypeName.get(Consumer::class, String::class), CodeBlock.of("{ println(it) }"))
        .build()

    val expect = """
        |package com.squareup.tacos
        |
        |import java.util.function.Consumer
        |import kotlin.String
        |
        |class Guac(somethingElse: String) : Consumer<String> by { println(it) }
        |""".trimMargin()

    assertThat(toString(type)).isEqualTo(expect)
  }

  @Test fun testMultipleDelegates() {
    val type = TypeSpec.classBuilder("Guac")
        .primaryConstructor(FunSpec.constructorBuilder()
            .addParameter("somethingElse", String::class)
            .build())
        .addSuperinterface(ClassName.bestGuess("RandomIface"), CodeBlock.of("Factory.byStrategy(FacadeImpl)"))
        .addSuperinterface(Runnable::class, CodeBlock.of("Runnable({ Logger.debug(\"Hello world\") })"))
        .build()

    val expect = """
        |package com.squareup.tacos
        |
        |import java.lang.Runnable
        |import kotlin.String
        |
        |class Guac(somethingElse: String) : RandomIface by Factory.byStrategy(FacadeImpl),
        |    Runnable by Runnable({ Logger.debug("Hello world") })
        |""".trimMargin()

    assertThat(toString(type)).isEqualTo(expect)
  }
  @Test fun testNoSuchParameterDelegate() {
    try {
      TypeSpec.classBuilder("Taco")
          .primaryConstructor(FunSpec.constructorBuilder()
              .addParameter("other", String::class)
              .build())
          .addSuperinterface(KFunction::class, "notOther")
          .build()
    } catch (expected: IllegalArgumentException) {
      assertThat(expected).hasMessage("no such constructor parameter 'notOther' to delegate to for type 'Taco'")
    }
  }

  @Test fun failAddParamDelegateWhenNullCtor() {
    try {
      TypeSpec.classBuilder("Taco")
          .addSuperinterface(Runnable::class, "etc")
          .build()
    } catch (expected: IllegalArgumentException) {
      assertThat(expected).hasMessage("delegating to constructor parameter requires not-null constructor")
    }
  }

  @Test fun testAddedDelegateByParamName() {
    val type = TypeSpec.classBuilder("Taco")
        .primaryConstructor(FunSpec.constructorBuilder()
            .addParameter("superString", Function::class)
            .build())
        .addSuperinterface(Function::class, "superString")
        .build()

    assertThat(toString(type)).isEqualTo("""
          |package com.squareup.tacos
          |
          |import kotlin.Function
          |
          |class Taco(superString: Function) : Function by superString
          |""".trimMargin())
  }

  @Test fun failOnAddExistingDelegateType() {
    try {
      TypeSpec.classBuilder("Taco")
          .primaryConstructor(FunSpec.constructorBuilder()
              .addParameter("superString", Function::class)
              .build())
          .addSuperinterface(Function::class, CodeBlock.of("{ print(Hello) }"))
          .addSuperinterface(Function::class, "superString")
          .build()
      fail()
    } catch (expected: IllegalArgumentException) {
      assertThat(expected).hasMessage("'Taco' can not delegate to kotlin.Function by superString with " +
          "existing declaration by { print(Hello) }")
    }
  }

  @Test
  fun testDelegateIfaceWithOtherParamTypeName() {
    val type = TypeSpec.classBuilder("EntityBuilder")
        .primaryConstructor(FunSpec.constructorBuilder()
            .addParameter(ParameterSpec.builder("argBuilder",
                ParameterizedTypeName.get(ClassName.bestGuess("Payload"),
                    ClassName.bestGuess("EntityBuilder"),
                    ClassName.bestGuess("Entity")))
                .defaultValue("Payload.create()")
                .build())
            .build())
        .addSuperinterface(ParameterizedTypeName.get(ClassName.bestGuess("TypeBuilder"),
            ClassName.bestGuess("EntityBuilder"),
            ClassName.bestGuess("Entity")), "argBuilder")
        .build()

    assertThat(toString(type)).isEqualTo("""
          |package com.squareup.tacos
          |
          |class EntityBuilder(argBuilder: Payload<EntityBuilder, Entity> = Payload.create()) : TypeBuilder<EntityBuilder, Entity> by argBuilder
          |""".trimMargin())
=======
  @Test fun classHeaderFormatting() {
    val typeSpec = TypeSpec.classBuilder("Person")
        .addModifiers(KModifier.DATA)
        .primaryConstructor(FunSpec.constructorBuilder()
            .addParameter("id", Int::class)
            .addParameter("name", String::class)
            .addParameter("surname", String::class)
            .build())
        .addProperty(PropertySpec.builder("id", Int::class, KModifier.OVERRIDE)
            .initializer("id")
            .build())
        .addProperty(PropertySpec.builder("name", String::class, KModifier.OVERRIDE)
            .initializer("name")
            .build())
        .addProperty(PropertySpec.builder("surname", String::class, KModifier.OVERRIDE)
            .initializer("surname")
            .build())
        .build()

    assertThat(toString(typeSpec)).isEqualTo("""
      |package com.squareup.tacos
      |
      |import kotlin.Int
      |import kotlin.String
      |
      |data class Person(
      |    override val id: Int,
      |    override val name: String,
      |    override val surname: String
      |)
      |""".trimMargin())
>>>>>>> 83c391aa
  }

  companion object {
    private val donutsPackage = "com.squareup.donuts"
  }
}
<|MERGE_RESOLUTION|>--- conflicted
+++ resolved
@@ -2648,7 +2648,6 @@
     }.hasMessage("ANNOTATION Taco.eat requires modifiers [PUBLIC, ABSTRACT]")
   }
 
-<<<<<<< HEAD
   @Test fun basicDelegateTest() {
     val type = TypeSpec.classBuilder("Guac")
         .primaryConstructor(FunSpec.constructorBuilder()
@@ -2767,7 +2766,8 @@
           |
           |class EntityBuilder(argBuilder: Payload<EntityBuilder, Entity> = Payload.create()) : TypeBuilder<EntityBuilder, Entity> by argBuilder
           |""".trimMargin())
-=======
+  }
+
   @Test fun classHeaderFormatting() {
     val typeSpec = TypeSpec.classBuilder("Person")
         .addModifiers(KModifier.DATA)
@@ -2799,9 +2799,7 @@
       |    override val surname: String
       |)
       |""".trimMargin())
->>>>>>> 83c391aa
-  }
-
+  }
   companion object {
     private val donutsPackage = "com.squareup.donuts"
   }
