--- conflicted
+++ resolved
@@ -465,14 +465,8 @@
         |
         |import com.squareup.wire.Message
         |
-<<<<<<< HEAD
         |class Taco : Message() {
-        |  class Builder : Message.Builder() {
-        |  }
-=======
-        |class Taco : Message {
-        |  class Builder : Message.Builder
->>>>>>> 52a45dc4
+        |  class Builder : Message.Builder()
         |}
         |""".trimMargin())
   }
