/*
 * Copyright (C) 2014 Google, Inc.
 *
 * Licensed under the Apache License, Version 2.0 (the "License");
 * you may not use this file except in compliance with the License.
 * You may obtain a copy of the License at
 *
 * http://www.apache.org/licenses/LICENSE-2.0
 *
 * Unless required by applicable law or agreed to in writing, software
 * distributed under the License is distributed on an "AS IS" BASIS,
 * WITHOUT WARRANTIES OR CONDITIONS OF ANY KIND, either express or implied.
 * See the License for the specific language governing permissions and
 * limitations under the License.
 */
package com.squareup.kotlinpoet

import com.google.common.truth.Truth.assertThat
import com.google.testing.compile.CompilationRule
import kotlin.test.assertEquals
import org.junit.Rule
import kotlin.test.Test

class ClassNameTest {
  @Rule @JvmField var compilationRule = CompilationRule()

  @Test fun bestGuessForString_simpleClass() {
    assertThat(ClassName.bestGuess(String::class.java.name))
        .isEqualTo(ClassName("java.lang", "String"))
  }

  @Test fun bestGuessNonAscii() {
    val className = ClassName.bestGuess(
        "com.\ud835\udc1andro\ud835\udc22d.\ud835\udc00ctiv\ud835\udc22ty")
    assertEquals("com.\ud835\udc1andro\ud835\udc22d", className.packageName)
    assertEquals("\ud835\udc00ctiv\ud835\udc22ty", className.simpleName)
  }

  internal class OuterClass {
    internal class InnerClass
  }

  @Test fun bestGuessForString_nestedClass() {
    assertThat(ClassName.bestGuess(Map.Entry::class.java.canonicalName))
        .isEqualTo(ClassName("java.util", "Map", "Entry"))
    assertThat(ClassName.bestGuess(OuterClass.InnerClass::class.java.canonicalName))
        .isEqualTo(ClassName("com.squareup.kotlinpoet",
            "ClassNameTest", "OuterClass", "InnerClass"))
  }

  @Test fun bestGuessForString_defaultPackage() {
    assertThat(ClassName.bestGuess("SomeClass"))
        .isEqualTo(ClassName("", "SomeClass"))
    assertThat(ClassName.bestGuess("SomeClass.Nested"))
        .isEqualTo(ClassName("", "SomeClass", "Nested"))
    assertThat(ClassName.bestGuess("SomeClass.Nested.EvenMore"))
        .isEqualTo(ClassName("", "SomeClass", "Nested", "EvenMore"))
  }

  @Test fun bestGuessForString_confusingInput() {
    assertBestGuessThrows("")
    assertBestGuessThrows(".")
    assertBestGuessThrows(".Map")
    assertBestGuessThrows("java")
    assertBestGuessThrows("java.util")
    assertBestGuessThrows("java.util.")
    assertBestGuessThrows("java..util.Map.Entry")
    assertBestGuessThrows("java.util..Map.Entry")
    assertBestGuessThrows("kotlin.collections.Map..Entry")
    assertBestGuessThrows("com.test.$")
    assertBestGuessThrows("com.test.LooksLikeAClass.pkg")
    assertBestGuessThrows("!@#\$gibberish%^&*")
  }

  private fun assertBestGuessThrows(s: String) {
    assertThrows<IllegalArgumentException> {
      ClassName.bestGuess(s)
    }
  }

  @Test fun createNestedClass() {
    val foo = ClassName("com.example", "Foo")
    val bar = foo.nestedClass("Bar")
    assertThat(bar).isEqualTo(ClassName("com.example", "Foo", "Bar"))
    val baz = bar.nestedClass("Baz")
    assertThat(baz).isEqualTo(ClassName("com.example", "Foo", "Bar", "Baz"))
  }

  @Test fun classNameFromTypeElement() {
    val elements = compilationRule.elements
    val element = elements.getTypeElement(Any::class.java.canonicalName)
    assertThat(element.asClassName().toString()).isEqualTo("java.lang.Object")
  }

  @Test fun classNameFromClass() {
    assertThat(Any::class.java.asClassName().toString())
        .isEqualTo("java.lang.Object")
    assertThat(OuterClass.InnerClass::class.java.asClassName().toString())
        .isEqualTo("com.squareup.kotlinpoet.ClassNameTest.OuterClass.InnerClass")
  }

  @Test fun classNameFromKClass() {
    assertThat(Any::class.asClassName().toString())
        .isEqualTo("kotlin.Any")
    assertThat(OuterClass.InnerClass::class.asClassName().toString())
        .isEqualTo("com.squareup.kotlinpoet.ClassNameTest.OuterClass.InnerClass")
  }

  @Test fun peerClass() {
    assertThat(java.lang.Double::class.asClassName().peerClass("Short"))
        .isEqualTo(java.lang.Short::class.asClassName())
    assertThat(ClassName("", "Double").peerClass("Short"))
        .isEqualTo(ClassName("", "Short"))
    assertThat(ClassName("a.b", "Combo", "Taco").peerClass("Burrito"))
        .isEqualTo(ClassName("a.b", "Combo", "Burrito"))
  }

  @Test fun fromClassRejectionTypes() {
    assertThrows<IllegalArgumentException> {
      java.lang.Integer.TYPE.asClassName()
    }

    assertThrows<IllegalArgumentException> {
      Void.TYPE.asClassName()
    }

    assertThrows<IllegalArgumentException> {
      Array<Any>::class.java.asClassName()
    }

    // TODO
    //assertThrows<IllegalArgumentException> {
    //  Array<Int>::class.asClassName()
    //}
  }

  @Test fun reflectionName() {
    assertThat(ANY.reflectionName())
        .isEqualTo("kotlin.Any")
    assertThat(Thread.State::class.asClassName().reflectionName())
        .isEqualTo("java.lang.Thread\$State")
    assertThat(Map.Entry::class.asClassName().reflectionName())
        .isEqualTo("kotlin.collections.Map\$Entry")
    assertThat(ClassName("", "Foo").reflectionName())
        .isEqualTo("Foo")
    assertThat(ClassName("", "Foo", "Bar", "Baz").reflectionName())
        .isEqualTo("Foo\$Bar\$Baz")
    assertThat(ClassName("a.b.c", "Foo", "Bar", "Baz").reflectionName())
        .isEqualTo("a.b.c.Foo\$Bar\$Baz")
  }

<<<<<<< HEAD
  @Test fun constructorReferences() {
    assertThat(String::class.asClassName().constructorReference().toString())
        .isEqualTo("::kotlin.String")
    assertThat(Thread.State::class.asClassName().constructorReference().toString())
        .isEqualTo("java.lang.Thread::State")
    assertThat(ClassName("", "Foo").constructorReference().toString())
        .isEqualTo("::Foo")
    assertThat(ClassName("", "Foo", "Bar", "Baz").constructorReference().toString())
        .isEqualTo("Foo.Bar::Baz")
    assertThat(ClassName("a.b.c", "Foo", "Bar", "Baz").constructorReference().toString())
        .isEqualTo("a.b.c.Foo.Bar::Baz")
=======
  @Test fun spacesEscaping() {
    val tacoFactory = ClassName("com.squareup.taco factory", "Taco Factory")
    val file = FileSpec.builder("com.squareup.tacos", "TacoTest")
        .addFunction(FunSpec.builder("main")
            .addStatement("println(%T.produceTacos())", tacoFactory)
            .build())
        .build()
    assertThat(file.toString()).isEqualTo("""
      |package com.squareup.tacos
      |
      |import com.squareup.`taco factory`.`Taco Factory`
      |
      |fun main() {
      |  println(`Taco Factory`.produceTacos())
      |}
      |""".trimMargin())
>>>>>>> d20ed3ef
  }
}<|MERGE_RESOLUTION|>--- conflicted
+++ resolved
@@ -149,7 +149,6 @@
         .isEqualTo("a.b.c.Foo\$Bar\$Baz")
   }
 
-<<<<<<< HEAD
   @Test fun constructorReferences() {
     assertThat(String::class.asClassName().constructorReference().toString())
         .isEqualTo("::kotlin.String")
@@ -161,7 +160,8 @@
         .isEqualTo("Foo.Bar::Baz")
     assertThat(ClassName("a.b.c", "Foo", "Bar", "Baz").constructorReference().toString())
         .isEqualTo("a.b.c.Foo.Bar::Baz")
-=======
+  }
+
   @Test fun spacesEscaping() {
     val tacoFactory = ClassName("com.squareup.taco factory", "Taco Factory")
     val file = FileSpec.builder("com.squareup.tacos", "TacoTest")
@@ -178,6 +178,5 @@
       |  println(`Taco Factory`.produceTacos())
       |}
       |""".trimMargin())
->>>>>>> d20ed3ef
   }
 }