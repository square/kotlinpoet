--- conflicted
+++ resolved
@@ -173,14 +173,15 @@
   }
 
   /**
-<<<<<<< HEAD
    * Returns true if the imports contain a class with same simple name as {@code compressed}.
    *
    * @param compressed simple name of the type
    */
   private boolean isAmbiguous(String compressed) {
     return importedTypes.values().contains(compressed);
-=======
+  }
+
+  /**
    * Emits an initializer declaration.
    *
    * @param isStatic true if it should be an static initializer, false for an instance initializer.
@@ -203,7 +204,6 @@
     indent();
     out.write("}\n");
     return this;
->>>>>>> 5f4072b8
   }
 
   /**
@@ -651,7 +651,7 @@
   private void checkInMethod() {
     Scope scope = peekScope();
     if (scope != Scope.NON_ABSTRACT_METHOD && scope != Scope.CONTROL_FLOW
-            && scope != Scope.INITIALIZER) {
+        && scope != Scope.INITIALIZER) {
       throw new IllegalArgumentException();
     }
   }
