/*
 * Copyright (C) 2015 Square, Inc.
 *
 * Licensed under the Apache License, Version 2.0 (the "License");
 * you may not use this file except in compliance with the License.
 * You may obtain a copy of the License at
 *
 * http://www.apache.org/licenses/LICENSE-2.0
 *
 * Unless required by applicable law or agreed to in writing, software
 * distributed under the License is distributed on an "AS IS" BASIS,
 * WITHOUT WARRANTIES OR CONDITIONS OF ANY KIND, either express or implied.
 * See the License for the specific language governing permissions and
 * limitations under the License.
 */
package com.squareup.kotlinpoet

import com.squareup.kotlinpoet.ClassName.Companion.asClassName
import com.squareup.kotlinpoet.KModifier.PUBLIC
import com.squareup.kotlinpoet.TypeName.Companion.asTypeName
import java.io.IOException
import java.io.StringWriter
import java.lang.reflect.Type
import javax.lang.model.SourceVersion
import kotlin.reflect.KClass

/** A generated class, interface, or enum declaration.  */
class TypeSpec private constructor(builder: TypeSpec.Builder) {
  val kind = builder.kind
  val name = builder.name
  val anonymousTypeArguments = builder.anonymousTypeArguments
  val kdoc = builder.kdoc.build()
  val annotations: List<AnnotationSpec> = builder.annotations.toImmutableList()
  val modifiers: Set<KModifier> = builder.modifiers.toImmutableSet()
  val typeVariables: List<TypeVariableName> = builder.typeVariables.toImmutableList()
  val companionObject: TypeSpec? = builder.companionObject
  val primaryConstructor = builder.primaryConstructor
  val superclass = builder.superclass
  val superinterfaces: List<TypeName> = builder.superinterfaces.toImmutableList()
  val enumConstants: Map<String, TypeSpec> = builder.enumConstants.toImmutableMap()
  val propertySpecs: List<PropertySpec> = builder.propertySpecs.toImmutableList()
  val initializerBlock = builder.initializerBlock.build()
  val funSpecs: List<FunSpec> = builder.funSpecs.toImmutableList()
  val typeSpecs: List<TypeSpec> = builder.typeSpecs.toImmutableList()

  fun toBuilder(): Builder {
    val builder = Builder(kind, name, anonymousTypeArguments)
    builder.kdoc.add(kdoc)
    builder.annotations += annotations
    builder.modifiers += modifiers
    builder.typeVariables += typeVariables
    builder.superclass = superclass
    builder.superinterfaces += superinterfaces
    builder.enumConstants += enumConstants
    builder.propertySpecs += propertySpecs
    builder.funSpecs += funSpecs
    builder.typeSpecs += typeSpecs
    builder.initializerBlock.add(initializerBlock)
    return builder
  }

  @Throws(IOException::class)
  internal fun emit(codeWriter: CodeWriter, enumName: String?) {
    // Nested classes interrupt wrapped line indentation. Stash the current wrapping state and put
    // it back afterwards when this type is complete.
    val previousStatementLine = codeWriter.statementLine
    codeWriter.statementLine = -1

    val constructorProperties: Map<String, PropertySpec> = constructorProperties()

    try {
      if (enumName != null) {
        codeWriter.emitKdoc(kdoc)
        codeWriter.emitAnnotations(annotations, false)
        codeWriter.emitCode("%L", enumName)
        if (anonymousTypeArguments!!.formatParts.isNotEmpty()) {
          codeWriter.emit("(")
          codeWriter.emitCode(anonymousTypeArguments)
          codeWriter.emit(")")
        }
        if (hasNoBody) {
          return // Avoid unnecessary braces "{}".
        }
        codeWriter.emit(" {\n")
      } else if (anonymousTypeArguments != null) {
        val supertype = if (superinterfaces.isNotEmpty()) superinterfaces[0] else superclass
        codeWriter.emitCode("object : %T(", supertype)
        codeWriter.emitCode(anonymousTypeArguments)
        codeWriter.emit(") {\n")
      } else {
        codeWriter.emitKdoc(kdoc)
        codeWriter.emitAnnotations(annotations, false)
        codeWriter.emitModifiers(modifiers, setOf(PUBLIC))
        codeWriter.emit(kind.declarationKeyword)
        if (kind != Kind.COMPANION) {
          codeWriter.emitCode(" %L", name)
        }
        codeWriter.emitTypeVariables(typeVariables)

        primaryConstructor?.let {
          codeWriter.emit("(")
          it.parameters.forEachIndexed { index, param ->
            if (index > 0) codeWriter.emit(",").emitWrappingSpace()
            val property = constructorProperties[param.name]
            if (property != null) {
              property.emit(codeWriter, setOf(PUBLIC), withInitializer = false, inline = true)
            } else {
              param.emit(codeWriter)
            }
          }
          codeWriter.emit(")")
        }

        val types = if (superclass == ANY) emptyList() else listOf(superclass).map { CodeBlock.of("%T()", it) }
        val superTypes = types + superinterfaces.map { CodeBlock.of("%T", it) }

        superTypes.forEachIndexed { i, codeBlock ->
          codeWriter.emit(if (i == 0) " :" else ",")
          codeWriter.emit(" ")
          codeWriter.emitCode(codeBlock)
        }
<<<<<<< HEAD

=======
        if (hasNoBody) {
          codeWriter.emit("\n")
          return // Avoid unnecessary braces "{}".
        }
>>>>>>> 52a45dc4
        if (kind != Kind.ANNOTATION) {
          codeWriter.emit(" {\n")
        }
      }

      codeWriter.pushType(this)
      codeWriter.indent()
      var firstMember = true
      val i = enumConstants.entries.iterator()
      while (i.hasNext()) {
        val enumConstant = i.next()
        if (!firstMember) codeWriter.emit("\n")
        enumConstant.value
            .emit(codeWriter, enumConstant.key)
        firstMember = false
        if (i.hasNext()) {
          codeWriter.emit(",\n")
        } else if (propertySpecs.isNotEmpty() || funSpecs.isNotEmpty() || typeSpecs.isNotEmpty()) {
          codeWriter.emit(";\n")
        } else {
          codeWriter.emit("\n")
        }
      }

      // Non-static properties.
      for (propertySpec in propertySpecs) {
        if (constructorProperties.containsKey(propertySpec.name)) {
          continue
        }
        if (!firstMember) codeWriter.emit("\n")
        propertySpec.emit(codeWriter, kind.implicitPropertyModifiers)
        firstMember = false
      }

      if (primaryConstructor != null && !primaryConstructor.code.isEmpty()) {
        codeWriter.emit("init {\n")
        codeWriter.indent()
        codeWriter.emitCode(primaryConstructor.code)
        codeWriter.unindent()
        codeWriter.emit("}\n")
      }

      // Initializer block.
      if (!initializerBlock.isEmpty()) {
        if (!firstMember) codeWriter.emit("\n")
        codeWriter.emitCode(initializerBlock)
        firstMember = false
      }

      // Constructors.
      for (funSpec in funSpecs) {
        if (!funSpec.isConstructor) continue
        if (!firstMember) codeWriter.emit("\n")
        funSpec.emit(codeWriter, name!!, kind.implicitFunctionModifiers)
        firstMember = false
      }

      // Functions (static and non-static).
      for (funSpec in funSpecs) {
        if (funSpec.isConstructor) continue
        if (!firstMember) codeWriter.emit("\n")
        funSpec.emit(codeWriter, name, kind.implicitFunctionModifiers)
        firstMember = false
      }

      // Types.
      for (typeSpec in typeSpecs) {
        if (!firstMember) codeWriter.emit("\n")
        typeSpec.emit(codeWriter, null)
        firstMember = false
      }

      companionObject?.let {
        it.emit(codeWriter, null)
      }

      codeWriter.unindent()
      codeWriter.popType()

      if (kind != Kind.ANNOTATION) {
        codeWriter.emit("}")
      }
      if (enumName == null && anonymousTypeArguments == null) {
        codeWriter.emit("\n") // If this type isn't also a value, include a trailing newline.
      }
    } finally {
      codeWriter.statementLine = previousStatementLine
    }
  }

  /** Returns the properties that can be declared inline as constructor parameters. */
  private fun constructorProperties(): Map<String, PropertySpec> {
    if (primaryConstructor == null) return emptyMap()

    val result: MutableMap<String, PropertySpec> = LinkedHashMap()
    for (property in propertySpecs) {
      val parameter = primaryConstructor.parameter(property.name) ?: continue
      if (parameter.type != property.type) continue
      if (CodeBlock.of("%N", parameter) != property.initializer) continue
      result[property.name] = property
    }
    return result
  }

  private val hasNoBody: Boolean
    get() = kind == Kind.ANNOTATION ||
        (companionObject == null &&
            enumConstants.isEmpty() &&
            propertySpecs.isEmpty() &&
            initializerBlock.isEmpty() &&
            (primaryConstructor?.code?.isEmpty() ?: true) &&
            funSpecs.isEmpty() &&
            typeSpecs.isEmpty())

  override fun equals(other: Any?): Boolean {
    if (this === other) return true
    if (other == null) return false
    if (javaClass != other.javaClass) return false
    return toString() == other.toString()
  }

  override fun hashCode(): Int {
    return toString().hashCode()
  }

  override fun toString(): String {
    val out = StringWriter()
    try {
      val codeWriter = CodeWriter(out)
      emit(codeWriter, null)
      return out.toString()
    } catch (e: IOException) {
      throw AssertionError()
    }
  }

  enum class Kind(
      internal val declarationKeyword: String,
      internal val implicitPropertyModifiers: Set<KModifier>,
      internal val implicitFunctionModifiers: Set<KModifier>) {
    CLASS(
        "class",
        setOf(KModifier.PUBLIC),
        setOf(KModifier.PUBLIC)),

    OBJECT(
        "object",
        setOf(KModifier.PUBLIC),
        setOf(KModifier.PUBLIC)),

    COMPANION(
        "companion object",
        setOf(KModifier.PUBLIC),
        setOf(KModifier.PUBLIC)),

    INTERFACE(
        "interface",
        setOf(KModifier.PUBLIC),
        setOf(KModifier.PUBLIC, KModifier.ABSTRACT)),

    ENUM(
        "enum class",
        setOf(KModifier.PUBLIC),
        setOf(KModifier.PUBLIC)),

    ANNOTATION(
        "annotation class",
        emptySet(),
        setOf(KModifier.PUBLIC, KModifier.ABSTRACT));
  }

  class Builder internal constructor(
      internal val kind: Kind,
      internal val name: String?,
      internal val anonymousTypeArguments: CodeBlock?) {
    internal val kdoc = CodeBlock.builder()
    internal val annotations = mutableListOf<AnnotationSpec>()
    internal val modifiers = mutableListOf<KModifier>()
    internal val typeVariables = mutableListOf<TypeVariableName>()
    internal var primaryConstructor : FunSpec? = null
    internal var companionObject : TypeSpec? = null
    internal var superclass: TypeName = ANY
    internal val superinterfaces = mutableListOf<TypeName>()
    internal val enumConstants = mutableMapOf<String, TypeSpec>()
    internal val propertySpecs = mutableListOf<PropertySpec>()
    internal val initializerBlock = CodeBlock.builder()
    internal val funSpecs = mutableListOf<FunSpec>()
    internal val typeSpecs = mutableListOf<TypeSpec>()

    init {
      require(name == null || SourceVersion.isName(name)) { "not a valid name: $name" }
    }

    fun addKdoc(format: String, vararg args: Any) = apply {
      kdoc.add(format, *args)
    }

    fun addKdoc(block: CodeBlock) = apply {
      kdoc.add(block)
    }

    fun addAnnotations(annotationSpecs: Iterable<AnnotationSpec>) = apply {
      annotations += annotationSpecs
    }

    fun addAnnotation(annotationSpec: AnnotationSpec) = apply {
      annotations += annotationSpec
    }

    fun addAnnotation(annotation: ClassName)
        = addAnnotation(AnnotationSpec.builder(annotation).build())

    fun addAnnotation(annotation: Class<*>) = addAnnotation(annotation.asClassName())

    fun addAnnotation(annotation: KClass<*>) = addAnnotation(annotation.asClassName())

    fun addModifiers(vararg modifiers: KModifier) = apply {
      check(anonymousTypeArguments == null) { "forbidden on anonymous types." }
      this.modifiers += modifiers
    }

    fun addTypeVariables(typeVariables: Iterable<TypeVariableName>) = apply {
      check(anonymousTypeArguments == null) { "forbidden on anonymous types." }
      this.typeVariables += typeVariables
    }

    fun addTypeVariable(typeVariable: TypeVariableName) = apply {
      check(anonymousTypeArguments == null) { "forbidden on anonymous types." }
      typeVariables += typeVariable
    }

    fun companionObject(companionObject: TypeSpec) = apply {
      check(kind == Kind.CLASS || kind == Kind.INTERFACE) { "$kind can't have a companion object" }
      require(companionObject.kind == Kind.COMPANION) { "expected a companion object class but was $kind " }
      this.companionObject = companionObject
    }

    fun primaryConstructor(primaryConstructor: FunSpec?) = apply {
      check(kind == Kind.CLASS || kind == Kind.ENUM || kind == Kind.ANNOTATION) {
        "$kind can't have initializer blocks"
      }
      if (primaryConstructor != null) {
        require(primaryConstructor.isConstructor) {
          "expected a constructor but was ${primaryConstructor.name}"
        }
      }
      this.primaryConstructor = primaryConstructor
    }

    fun superclass(superclass: TypeName) = apply {
      check(kind == Kind.CLASS || kind == Kind.OBJECT || kind == Kind.COMPANION) {
        "only classes can have super classes, not $kind"
      }
      check(this.superclass === ANY) { "superclass already set to ${this.superclass}" }
      this.superclass = superclass
    }

    fun superclass(superclass: Type) = superclass(superclass.asTypeName())

    fun superclass(superclass: KClass<*>) = superclass(superclass.asTypeName())

    fun addSuperinterfaces(superinterfaces: Iterable<TypeName>) = apply {
      this.superinterfaces += superinterfaces
    }

    fun addSuperinterface(superinterface: TypeName) = apply {
      superinterfaces += superinterface
    }

    fun addSuperinterface(superinterface: Type)
        = addSuperinterface(superinterface.asTypeName())

    fun addSuperinterface(superinterface: KClass<*>)
        = addSuperinterface(superinterface.asTypeName())

    @JvmOverloads fun addEnumConstant(
        name: String,
        typeSpec: TypeSpec = anonymousClassBuilder("").build()) = apply {
      check(kind == Kind.ENUM) { "${this.name} is not enum" }
      require(typeSpec.anonymousTypeArguments != null) {
          "enum constants must have anonymous type arguments" }
      require(SourceVersion.isName(name)) { "not a valid enum constant: $name" }
      enumConstants.put(name, typeSpec)
    }

    fun addProperties(propertySpecs: Iterable<PropertySpec>) = apply {
      this.propertySpecs += propertySpecs
    }

    fun addProperty(propertySpec: PropertySpec) = apply {
      propertySpecs += propertySpec
    }

    fun addProperty(name: String, type: TypeName, vararg modifiers: KModifier)
        = addProperty(PropertySpec.builder(name, type, *modifiers).build())

    fun addProperty(name: String, type: Type, vararg modifiers: KModifier)
        = addProperty(name, type.asTypeName(), *modifiers)

    fun addProperty(name: String, type: KClass<*>, vararg modifiers: KModifier)
        = addProperty(name, type.asTypeName(), *modifiers)

    fun addInitializerBlock(block: CodeBlock) = apply {
      check(kind == Kind.CLASS || kind == Kind.OBJECT || kind == Kind.ENUM) { "$kind can't have initializer blocks" }
      initializerBlock.add("init {\n")
          .indent()
          .add(block)
          .unindent()
          .add("}\n")
    }

    fun addFunctions(funSpecs: Iterable<FunSpec>) = apply {
      this.funSpecs += funSpecs
    }

    fun addFun(funSpec: FunSpec) = apply {
      if (kind == Kind.INTERFACE) {
        requireExactlyOneOf(funSpec.modifiers, KModifier.ABSTRACT)
        requireExactlyOneOf(funSpec.modifiers, KModifier.PUBLIC, KModifier.PRIVATE)
      } else if (kind == Kind.ANNOTATION) {
        check(funSpec.modifiers == kind.implicitFunctionModifiers) {
            "$kind $name.${funSpec.name} requires modifiers ${kind.implicitFunctionModifiers}" }
      }
      funSpecs += funSpec
    }

    fun addTypes(typeSpecs: Iterable<TypeSpec>) = apply {
      this.typeSpecs += typeSpecs
    }

    fun addType(typeSpec: TypeSpec) = apply {
      typeSpecs += typeSpec
    }

    fun build(): TypeSpec {
      require(kind != Kind.ENUM || enumConstants.isNotEmpty()) {
          "at least one enum constant is required for $name" }

      val isAbstract = modifiers.contains(KModifier.ABSTRACT) || kind != Kind.CLASS
      for (funSpec in funSpecs) {
        require(isAbstract || !funSpec.modifiers.contains(KModifier.ABSTRACT)) {
            "non-abstract type $name cannot declare abstract function ${funSpec.name}" }
      }

      val superclassIsAny = superclass == ANY
      val interestingSupertypeCount = (if (superclassIsAny) 0 else 1) + superinterfaces.size
      require(anonymousTypeArguments == null || interestingSupertypeCount <= 1) {
          "anonymous type has too many supertypes" }

      return TypeSpec(this)
    }
  }

  companion object {
    @JvmStatic fun classBuilder(name: String) = Builder(Kind.CLASS, name, null)

    @JvmStatic fun classBuilder(className: ClassName) = classBuilder(className.simpleName())

    @JvmStatic fun objectBuilder(name: String) = Builder(Kind.OBJECT, name, null)

    @JvmStatic fun objectBuilder(className: ClassName) = objectBuilder(className.simpleName())

    @JvmStatic fun companionObjectBuilder() = Builder(Kind.COMPANION, null, null)

    @JvmStatic fun interfaceBuilder(name: String) = Builder(Kind.INTERFACE, name, null)

    @JvmStatic fun interfaceBuilder(className: ClassName) = interfaceBuilder(className.simpleName())

    @JvmStatic fun enumBuilder(name: String) = Builder(Kind.ENUM, name, null)

    @JvmStatic fun enumBuilder(className: ClassName) = enumBuilder(className.simpleName())

    @JvmStatic fun anonymousClassBuilder(typeArgumentsFormat: String, vararg args: Any): Builder {
      return Builder(Kind.CLASS, null, CodeBlock.builder()
          .add(typeArgumentsFormat, *args)
          .build())
    }

    @JvmStatic fun annotationBuilder(name: String) = Builder(Kind.ANNOTATION, name, null)

    @JvmStatic fun annotationBuilder(className: ClassName)
        = annotationBuilder(className.simpleName())
  }
}<|MERGE_RESOLUTION|>--- conflicted
+++ resolved
@@ -119,14 +119,10 @@
           codeWriter.emit(" ")
           codeWriter.emitCode(codeBlock)
         }
-<<<<<<< HEAD
-
-=======
         if (hasNoBody) {
           codeWriter.emit("\n")
           return // Avoid unnecessary braces "{}".
         }
->>>>>>> 52a45dc4
         if (kind != Kind.ANNOTATION) {
           codeWriter.emit(" {\n")
         }
