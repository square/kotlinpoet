/*
 * Copyright (C) 2015 Square, Inc.
 *
 * Licensed under the Apache License, Version 2.0 (the "License");
 * you may not use this file except in compliance with the License.
 * You may obtain a copy of the License at
 *
 * http://www.apache.org/licenses/LICENSE-2.0
 *
 * Unless required by applicable law or agreed to in writing, software
 * distributed under the License is distributed on an "AS IS" BASIS,
 * WITHOUT WARRANTIES OR CONDITIONS OF ANY KIND, either express or implied.
 * See the License for the specific language governing permissions and
 * limitations under the License.
 */
package com.squareup.kotlinpoet

import java.io.IOException
import java.lang.reflect.Type
import kotlin.reflect.KClass

/** A generated class, interface, or enum declaration.  */
class TypeSpec private constructor(builder: TypeSpec.Builder) {
  val kind = builder.kind
  val name = builder.name
  val anonymousTypeArguments = builder.anonymousTypeArguments
  val kdoc = builder.kdoc.build()
  val annotations = builder.annotations.toImmutableList()
  val modifiers = builder.modifiers.toImmutableSet()
  val typeVariables = builder.typeVariables.toImmutableList()
  val companionObject = builder.companionObject
  val primaryConstructor = builder.primaryConstructor
  val superclass = builder.superclass
  val superclassConstructorParameters = builder.superclassConstructorParameters.toImmutableList()
  val superinterfaces = builder.superinterfaces.toImmutableList()
  val enumConstants = builder.enumConstants.toImmutableMap()
  val propertySpecs = builder.propertySpecs.toImmutableList()
  val initializerBlock = builder.initializerBlock.build()
  val funSpecs = builder.funSpecs.toImmutableList()
  val typeSpecs = builder.typeSpecs.toImmutableList()

  fun toBuilder(): Builder {
    val builder = Builder(kind, name, anonymousTypeArguments)
    builder.kdoc.add(kdoc)
    builder.annotations += annotations
    builder.modifiers += modifiers
    builder.typeVariables += typeVariables
    builder.superclass = superclass
    builder.superclassConstructorParameters += superclassConstructorParameters
    builder.superinterfaces += superinterfaces
    builder.enumConstants += enumConstants
    builder.propertySpecs += propertySpecs
    builder.funSpecs += funSpecs
    builder.typeSpecs += typeSpecs
    builder.initializerBlock.add(initializerBlock)
    return builder
  }

  @Throws(IOException::class)
  internal fun emit(codeWriter: CodeWriter, enumName: String?) {
    // Nested classes interrupt wrapped line indentation. Stash the current wrapping state and put
    // it back afterwards when this type is complete.
    val previousStatementLine = codeWriter.statementLine
    codeWriter.statementLine = -1

    val constructorProperties: Map<String, PropertySpec> = constructorProperties()

    try {
      if (enumName != null) {
        codeWriter.emitKdoc(kdoc)
        codeWriter.emitAnnotations(annotations, false)
        codeWriter.emitCode("%L", enumName)
        if (anonymousTypeArguments!!.formatParts.isNotEmpty()) {
          codeWriter.emit("(")
          codeWriter.emitCode(anonymousTypeArguments)
          codeWriter.emit(")")
        }
        if (hasNoBody) {
          return // Avoid unnecessary braces "{}".
        }
        codeWriter.emit(" {\n")
      } else if (anonymousTypeArguments != null) {
        val supertype = if (superinterfaces.isNotEmpty()) superinterfaces[0] else superclass
        codeWriter.emitCode("object : %T(", supertype)
        codeWriter.emitCode(anonymousTypeArguments)
        codeWriter.emit(") {\n")
      } else {
        codeWriter.emitKdoc(kdoc)
        codeWriter.emitAnnotations(annotations, false)
        codeWriter.emitModifiers(modifiers, setOf(KModifier.PUBLIC))
        codeWriter.emit(kind.declarationKeyword)
        if (kind != Kind.COMPANION) {
          codeWriter.emitCode(" %L", name)
        }
        codeWriter.emitTypeVariables(typeVariables)
        codeWriter.emitWhereBlock(typeVariables)

        primaryConstructor?.let {
          var useKeyword = false
          var emittedAnnotations = false

          if (it.annotations.isNotEmpty()) {
            codeWriter.emit(" ")
            codeWriter.emitAnnotations(it.annotations, true)
            useKeyword = true
            emittedAnnotations = true
          }

          if (it.modifiers.isNotEmpty()) {
            if (!emittedAnnotations) codeWriter.emit(" ")
            codeWriter.emitModifiers(it.modifiers)
            useKeyword = true
          }

          if (useKeyword) {
            codeWriter.emit("constructor")
          }

          codeWriter.emit("(")
          it.parameters.forEachIndexed { index, param ->
            if (index > 0) codeWriter.emit(",").emitWrappingSpace()
            val property = constructorProperties[param.name]
            if (property != null) {
              property.emit(codeWriter, setOf(KModifier.PUBLIC), withInitializer = false, inline = true)
              param.emitDefaultValue(codeWriter)
            } else {
              param.emit(codeWriter)
            }
          }
          codeWriter.emit(")")
        }

        val types = listOf(superclass).filter { it != ANY }.map {
          CodeBlock.of("%T(%L)", it, superclassConstructorParameters.joinToCode())
        }
        val superTypes = types + superinterfaces.map { CodeBlock.of("%T", it) }
        if (superTypes.isNotEmpty()) {
          codeWriter.emitCode(superTypes.joinToCode(prefix = " : "))
        }

        if (hasNoBody) {
          codeWriter.emit("\n")
          return // Avoid unnecessary braces "{}".
        }
        if (kind != Kind.ANNOTATION) {
          codeWriter.emit(" {\n")
        }
      }

      codeWriter.pushType(this)
      codeWriter.indent()
      var firstMember = true
      val i = enumConstants.entries.iterator()
      while (i.hasNext()) {
        val enumConstant = i.next()
        if (!firstMember) codeWriter.emit("\n")
        enumConstant.value
            .emit(codeWriter, enumConstant.key)
        firstMember = false
        if (i.hasNext()) {
          codeWriter.emit(",\n")
        } else if (propertySpecs.isNotEmpty() || funSpecs.isNotEmpty() || typeSpecs.isNotEmpty()) {
          codeWriter.emit(";\n")
        } else {
          codeWriter.emit("\n")
        }
      }

      // Non-static properties.
      for (propertySpec in propertySpecs) {
        if (constructorProperties.containsKey(propertySpec.name)) {
          continue
        }
        if (!firstMember) codeWriter.emit("\n")
        propertySpec.emit(codeWriter, kind.implicitPropertyModifiers)
        firstMember = false
      }

      if (primaryConstructor != null && !primaryConstructor.body.isEmpty()) {
        codeWriter.emit("init {\n")
        codeWriter.indent()
        codeWriter.emitCode(primaryConstructor.body)
        codeWriter.unindent()
        codeWriter.emit("}\n")
      }

      // Initializer block.
      if (!initializerBlock.isEmpty()) {
        if (!firstMember) codeWriter.emit("\n")
        codeWriter.emitCode(initializerBlock)
        firstMember = false
      }

      // Constructors.
      for (funSpec in funSpecs) {
        if (!funSpec.isConstructor) continue
        if (!firstMember) codeWriter.emit("\n")
        funSpec.emit(codeWriter, name!!, kind.implicitFunctionModifiers)
        firstMember = false
      }

      // Functions (static and non-static).
      for (funSpec in funSpecs) {
        if (funSpec.isConstructor) continue
        if (!firstMember) codeWriter.emit("\n")
        funSpec.emit(codeWriter, name, kind.implicitFunctionModifiers)
        firstMember = false
      }

      // Types.
      for (typeSpec in typeSpecs) {
        if (!firstMember) codeWriter.emit("\n")
        typeSpec.emit(codeWriter, null)
        firstMember = false
      }

      companionObject?.emit(codeWriter, null)

      codeWriter.unindent()
      codeWriter.popType()

      if (kind != Kind.ANNOTATION) {
        codeWriter.emit("}")
      }
      if (enumName == null && anonymousTypeArguments == null) {
        codeWriter.emit("\n") // If this type isn't also a value, include a trailing newline.
      }
    } finally {
      codeWriter.statementLine = previousStatementLine
    }
  }

  /** Returns the properties that can be declared inline as constructor parameters. */
  private fun constructorProperties(): Map<String, PropertySpec> {
    if (primaryConstructor == null) return emptyMap()

    val result: MutableMap<String, PropertySpec> = LinkedHashMap()
    for (property in propertySpecs) {
      val parameter = primaryConstructor.parameter(property.name) ?: continue
      if (parameter.type != property.type) continue
      if (CodeBlock.of("%N", parameter) != property.initializer) continue
      result[property.name] = property
    }
    return result
  }

  private val hasNoBody: Boolean
    get() {
      if (kind == Kind.ANNOTATION) {
        return true
      }
      if (propertySpecs.isNotEmpty()) {
        val constructorProperties = constructorProperties()
        for (propertySpec in propertySpecs) {
          if (!constructorProperties.containsKey(propertySpec.name)) {
            return false
          }
        }
      }
      return companionObject == null &&
          enumConstants.isEmpty() &&
          initializerBlock.isEmpty() &&
          (primaryConstructor?.body?.isEmpty() ?: true) &&
          funSpecs.isEmpty() &&
          typeSpecs.isEmpty()
    }

  override fun equals(other: Any?): Boolean {
    if (this === other) return true
    if (other == null) return false
    if (javaClass != other.javaClass) return false
    return toString() == other.toString()
  }

  override fun hashCode(): Int {
    return toString().hashCode()
  }

  override fun toString(): String {
    val out = StringBuilder()
    try {
      val codeWriter = CodeWriter(out)
      emit(codeWriter, null)
      return out.toString()
    } catch (e: IOException) {
      throw AssertionError()
    }
  }

  enum class Kind(
      internal val declarationKeyword: String,
      internal val implicitPropertyModifiers: Set<KModifier>,
      internal val implicitFunctionModifiers: Set<KModifier>) {
    CLASS(
        "class",
        setOf(KModifier.PUBLIC),
        setOf(KModifier.PUBLIC)),

    OBJECT(
        "object",
        setOf(KModifier.PUBLIC),
        setOf(KModifier.PUBLIC)),

    COMPANION(
        "companion object",
        setOf(KModifier.PUBLIC),
        setOf(KModifier.PUBLIC)),

    INTERFACE(
        "interface",
        setOf(KModifier.PUBLIC),
        setOf(KModifier.PUBLIC, KModifier.ABSTRACT)),

    ENUM(
        "enum class",
        setOf(KModifier.PUBLIC),
        setOf(KModifier.PUBLIC)),

    ANNOTATION(
        "annotation class",
        emptySet(),
        setOf(KModifier.PUBLIC, KModifier.ABSTRACT));
  }

  class Builder internal constructor(
      internal val kind: Kind,
      internal val name: String?,
      internal val anonymousTypeArguments: CodeBlock?) {
    internal val kdoc = CodeBlock.builder()
    internal val annotations = mutableListOf<AnnotationSpec>()
    internal val modifiers = mutableListOf<KModifier>()
    internal val typeVariables = mutableListOf<TypeVariableName>()
    internal var primaryConstructor: FunSpec? = null
    internal var companionObject: TypeSpec? = null
    internal var superclass: TypeName = ANY
    internal val superclassConstructorParameters = mutableListOf<CodeBlock>()
    internal val superinterfaces = mutableListOf<TypeName>()
    internal val enumConstants = mutableMapOf<String, TypeSpec>()
    internal val propertySpecs = mutableListOf<PropertySpec>()
    internal val initializerBlock = CodeBlock.builder()
    internal val funSpecs = mutableListOf<FunSpec>()
    internal val typeSpecs = mutableListOf<TypeSpec>()

    init {
      require(name == null || isName(name)) { "not a valid name: $name" }
    }

    fun addKdoc(format: String, vararg args: Any) = apply {
      kdoc.add(format, *args)
    }

    fun addKdoc(block: CodeBlock) = apply {
      kdoc.add(block)
    }

    fun addAnnotations(annotationSpecs: Iterable<AnnotationSpec>) = apply {
      annotations += annotationSpecs
    }

    fun addAnnotation(annotationSpec: AnnotationSpec) = apply {
      annotations += annotationSpec
    }

    fun addAnnotation(annotation: ClassName)
        = addAnnotation(AnnotationSpec.builder(annotation).build())

    fun addAnnotation(annotation: Class<*>) = addAnnotation(annotation.asClassName())

    fun addAnnotation(annotation: KClass<*>) = addAnnotation(annotation.asClassName())

    fun addModifiers(vararg modifiers: KModifier) = apply {
      check(anonymousTypeArguments == null) { "forbidden on anonymous types." }
      this.modifiers += modifiers
    }

    fun addTypeVariables(typeVariables: Iterable<TypeVariableName>) = apply {
      check(anonymousTypeArguments == null) { "forbidden on anonymous types." }
      this.typeVariables += typeVariables
    }

    fun addTypeVariable(typeVariable: TypeVariableName) = apply {
      check(anonymousTypeArguments == null) { "forbidden on anonymous types." }
      typeVariables += typeVariable
    }

    fun companionObject(companionObject: TypeSpec) = apply {
      check(kind == Kind.CLASS || kind == Kind.INTERFACE) { "$kind can't have a companion object" }
      require(companionObject.kind == Kind.COMPANION) { "expected a companion object class but was $kind " }
      this.companionObject = companionObject
    }

    fun primaryConstructor(primaryConstructor: FunSpec?) = apply {
      check(kind == Kind.CLASS || kind == Kind.ENUM || kind == Kind.ANNOTATION) {
        "$kind can't have initializer blocks"
      }
      if (primaryConstructor != null) {
        require(primaryConstructor.isConstructor) {
          "expected a constructor but was ${primaryConstructor.name}"
        }
      }
      this.primaryConstructor = primaryConstructor
    }

    fun superclass(superclass: TypeName) = apply {
      ensureCanHaveSuperclass()
      check(this.superclass === ANY) { "superclass already set to ${this.superclass}" }
      this.superclass = superclass
    }

    private fun ensureCanHaveSuperclass() {
      check(kind == Kind.CLASS || kind == Kind.OBJECT || kind == Kind.COMPANION) {
        "only classes can have super classes, not $kind"
      }
    }

    fun superclass(superclass: Type) = superclass(superclass.asTypeName())

    fun superclass(superclass: KClass<*>) = superclass(superclass.asTypeName())

    fun addSuperclassConstructorParameter(format: String, vararg args: Any) = apply {
      addSuperclassConstructorParameter(CodeBlock.of(format, *args))
    }

    fun addSuperclassConstructorParameter(codeBlock: CodeBlock) = apply {
      ensureCanHaveSuperclass()
      this.superclassConstructorParameters += codeBlock
    }

    fun addSuperinterfaces(superinterfaces: Iterable<TypeName>) = apply {
      this.superinterfaces += superinterfaces
    }

    fun addSuperinterface(superinterface: TypeName) = apply {
      superinterfaces += superinterface
    }

    fun addSuperinterface(superinterface: Type)
        = addSuperinterface(superinterface.asTypeName())

    fun addSuperinterface(superinterface: KClass<*>)
        = addSuperinterface(superinterface.asTypeName())

    @JvmOverloads fun addEnumConstant(
        name: String,
        typeSpec: TypeSpec = anonymousClassBuilder("").build()) = apply {
      check(kind == Kind.ENUM) { "${this.name} is not enum" }
      require(typeSpec.anonymousTypeArguments != null) {
        "enum constants must have anonymous type arguments"
      }
      require(isName(name)) { "not a valid enum constant: $name" }
      enumConstants.put(name, typeSpec)
    }

    fun addProperties(propertySpecs: Iterable<PropertySpec>) = apply {
      this.propertySpecs += propertySpecs
    }

    fun addProperty(propertySpec: PropertySpec) = apply {
      propertySpecs += propertySpec
    }

    fun addProperty(name: String, type: TypeName, vararg modifiers: KModifier)
        = addProperty(PropertySpec.builder(name, type, *modifiers).build())

    fun addProperty(name: String, type: Type, vararg modifiers: KModifier)
        = addProperty(name, type.asTypeName(), *modifiers)

    fun addProperty(name: String, type: KClass<*>, vararg modifiers: KModifier)
        = addProperty(name, type.asTypeName(), *modifiers)

    fun addInitializerBlock(block: CodeBlock) = apply {
      check(kind == Kind.CLASS || kind == Kind.OBJECT || kind == Kind.ENUM) { "$kind can't have initializer blocks" }
      initializerBlock.add("init {\n")
          .indent()
          .add(block)
          .unindent()
          .add("}\n")
    }

    fun addFunctions(funSpecs: Iterable<FunSpec>) = apply {
      this.funSpecs += funSpecs
    }

    fun addFun(funSpec: FunSpec) = apply {
      if (kind == Kind.INTERFACE) {
<<<<<<< HEAD
        if (funSpec.body.isEmpty()) {
          require(funSpec.modifiers.let { it.contains(KModifier.ABSTRACT) && !it.contains(KModifier.PRIVATE) }, {
            "private function ${funSpec.name} can not be abstract"
          })
        } else {
          requireExactlyOneOf(funSpec.modifiers, KModifier.PUBLIC, KModifier.PRIVATE) // default to public like normal interface?
          require(!funSpec.modifiers.contains(KModifier.ABSTRACT), {
            "abstract function '${funSpec.name}' can not have a method body"
          })
        }
=======

        if(funSpec.body.isEmpty()) {
          require(!funSpec.modifiers.contains(KModifier.PRIVATE), {"Abstract $kind function can not be private"})
          requireNotNull(funSpec.returnType,
                         { "Abstract $kind function '${funSpec.name}' requires explicit return type"})
        } else {
          requireExactlyOneOf(funSpec.modifiers, KModifier.PUBLIC, KModifier.PRIVATE)
        }

>>>>>>> f4dc9af5
      } else if (kind == Kind.ANNOTATION) {
        check(funSpec.modifiers == kind.implicitFunctionModifiers) {
          "$kind $name.${funSpec.name} requires modifiers ${kind.implicitFunctionModifiers}"
        }
      }
      funSpecs += funSpec
    }

    fun addTypes(typeSpecs: Iterable<TypeSpec>) = apply {
      this.typeSpecs += typeSpecs
    }

    fun addType(typeSpec: TypeSpec) = apply {
      typeSpecs += typeSpec
    }

    fun build(): TypeSpec {
      require(kind != Kind.ENUM || enumConstants.isNotEmpty()) {
        "at least one enum constant is required for $name"
      }

      val isAbstract = modifiers.contains(KModifier.ABSTRACT) || kind != Kind.CLASS
      for (funSpec in funSpecs) {
        require(isAbstract || !funSpec.modifiers.contains(KModifier.ABSTRACT)) {
          "non-abstract type $name cannot declare abstract function ${funSpec.name}"
        }
      }

      val superclassIsAny = superclass == ANY
      val interestingSupertypeCount = (if (superclassIsAny) 0 else 1) + superinterfaces.size
      require(anonymousTypeArguments == null || interestingSupertypeCount <= 1) {
        "anonymous type has too many supertypes"
      }

      return TypeSpec(this)
    }
  }

  companion object {
    @JvmStatic fun classBuilder(name: String) = Builder(Kind.CLASS, name, null)

    @JvmStatic fun classBuilder(className: ClassName) = classBuilder(className.simpleName())

    @JvmStatic fun objectBuilder(name: String) = Builder(Kind.OBJECT, name, null)

    @JvmStatic fun objectBuilder(className: ClassName) = objectBuilder(className.simpleName())

    @JvmStatic fun companionObjectBuilder() = Builder(Kind.COMPANION, null, null)

    @JvmStatic fun interfaceBuilder(name: String) = Builder(Kind.INTERFACE, name, null)

    @JvmStatic fun interfaceBuilder(className: ClassName) = interfaceBuilder(className.simpleName())

    @JvmStatic fun enumBuilder(name: String) = Builder(Kind.ENUM, name, null)

    @JvmStatic fun enumBuilder(className: ClassName) = enumBuilder(className.simpleName())

    @JvmStatic fun anonymousClassBuilder(typeArgumentsFormat: String, vararg args: Any): Builder {
      return Builder(Kind.CLASS, null, CodeBlock.builder()
          .add(typeArgumentsFormat, *args)
          .build())
    }

    @JvmStatic fun annotationBuilder(name: String) = Builder(Kind.ANNOTATION, name, null)

    @JvmStatic fun annotationBuilder(className: ClassName)
        = annotationBuilder(className.simpleName())
  }
}<|MERGE_RESOLUTION|>--- conflicted
+++ resolved
@@ -483,28 +483,16 @@
 
     fun addFun(funSpec: FunSpec) = apply {
       if (kind == Kind.INTERFACE) {
-<<<<<<< HEAD
         if (funSpec.body.isEmpty()) {
           require(funSpec.modifiers.let { it.contains(KModifier.ABSTRACT) && !it.contains(KModifier.PRIVATE) }, {
             "private function ${funSpec.name} can not be abstract"
           })
         } else {
-          requireExactlyOneOf(funSpec.modifiers, KModifier.PUBLIC, KModifier.PRIVATE) // default to public like normal interface?
+          requireExactlyOneOf(funSpec.modifiers, KModifier.PUBLIC, KModifier.PRIVATE)
           require(!funSpec.modifiers.contains(KModifier.ABSTRACT), {
             "abstract function '${funSpec.name}' can not have a method body"
           })
         }
-=======
-
-        if(funSpec.body.isEmpty()) {
-          require(!funSpec.modifiers.contains(KModifier.PRIVATE), {"Abstract $kind function can not be private"})
-          requireNotNull(funSpec.returnType,
-                         { "Abstract $kind function '${funSpec.name}' requires explicit return type"})
-        } else {
-          requireExactlyOneOf(funSpec.modifiers, KModifier.PUBLIC, KModifier.PRIVATE)
-        }
-
->>>>>>> f4dc9af5
       } else if (kind == Kind.ANNOTATION) {
         check(funSpec.modifiers == kind.implicitFunctionModifiers) {
           "$kind $name.${funSpec.name} requires modifiers ${kind.implicitFunctionModifiers}"
