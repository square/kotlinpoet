--- conflicted
+++ resolved
@@ -47,7 +47,6 @@
     append(simpleName)
   }
 
-<<<<<<< HEAD
   /**
    * Callable reference to this member. Emits [enclosingClassName] if it exists, followed by
    * the reference operator `::`, followed by either [simpleName] or the fully-qualified
@@ -61,10 +60,7 @@
     else -> CodeBlock.of("%T::%N", enclosingClassName, simpleName)
   }
 
-  internal fun emit(out: CodeWriter) = out.emit(out.lookupName(this).escapeKeywords())
-=======
   internal fun emit(out: CodeWriter) = out.emit(out.lookupName(this).escapeSegmentsIfNecessary())
->>>>>>> d20ed3ef
 
   override fun toString() = canonicalName
 
