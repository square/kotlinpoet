/*
 * Copyright (C) 2019 Square, Inc.
 *
 * Licensed under the Apache License, Version 2.0 (the "License");
 * you may not use this file except in compliance with the License.
 * You may obtain a copy of the License at
 *
 * http://www.apache.org/licenses/LICENSE-2.0
 *
 * Unless required by applicable law or agreed to in writing, software
 * distributed under the License is distributed on an "AS IS" BASIS,
 * WITHOUT WARRANTIES OR CONDITIONS OF ANY KIND, either express or implied.
 * See the License for the specific language governing permissions and
 * limitations under the License.
 */
package com.squareup.kotlinpoet

import com.squareup.kotlinpoet.km.ImmutableKmClass
import com.squareup.kotlinpoet.km.ImmutableKmConstructor
import com.squareup.kotlinpoet.km.ImmutableKmFunction
import com.squareup.kotlinpoet.km.ImmutableKmProperty
import com.squareup.kotlinpoet.km.ImmutableKmValueParameter
import com.squareup.kotlinpoet.km.ImmutableKmWithFlags
import com.squareup.kotlinpoet.km.KotlinPoetKm
import com.squareup.kotlinpoet.km.PropertyAccessorFlag
import com.squareup.kotlinpoet.km.PropertyAccessorFlag.IS_EXTERNAL
import com.squareup.kotlinpoet.km.PropertyAccessorFlag.IS_INLINE
import com.squareup.kotlinpoet.km.PropertyAccessorFlag.IS_NOT_DEFAULT
import com.squareup.kotlinpoet.km.declaresDefaultValue
import com.squareup.kotlinpoet.km.hasGetter
import com.squareup.kotlinpoet.km.hasSetter
import com.squareup.kotlinpoet.km.isAbstract
import com.squareup.kotlinpoet.km.isAnnotation
import com.squareup.kotlinpoet.km.isCompanionObject
import com.squareup.kotlinpoet.km.isConst
import com.squareup.kotlinpoet.km.isCrossInline
import com.squareup.kotlinpoet.km.isData
import com.squareup.kotlinpoet.km.isDeclaration
import com.squareup.kotlinpoet.km.isDelegated
import com.squareup.kotlinpoet.km.isDelegation
import com.squareup.kotlinpoet.km.isEnum
import com.squareup.kotlinpoet.km.isEnumEntry
import com.squareup.kotlinpoet.km.isExpect
import com.squareup.kotlinpoet.km.isExternal
import com.squareup.kotlinpoet.km.isFakeOverride
import com.squareup.kotlinpoet.km.isFinal
import com.squareup.kotlinpoet.km.isInfix
import com.squareup.kotlinpoet.km.isInline
import com.squareup.kotlinpoet.km.isInner
import com.squareup.kotlinpoet.km.isInterface
import com.squareup.kotlinpoet.km.isInternal
import com.squareup.kotlinpoet.km.isLateinit
import com.squareup.kotlinpoet.km.isNoInline
import com.squareup.kotlinpoet.km.isObject
import com.squareup.kotlinpoet.km.isOpen
import com.squareup.kotlinpoet.km.isOperator
import com.squareup.kotlinpoet.km.isOverride
import com.squareup.kotlinpoet.km.isOverrideProperty
import com.squareup.kotlinpoet.km.isPrimary
import com.squareup.kotlinpoet.km.isPrivate
import com.squareup.kotlinpoet.km.isProtected
import com.squareup.kotlinpoet.km.isPublic
import com.squareup.kotlinpoet.km.isSealed
import com.squareup.kotlinpoet.km.isSuspend
import com.squareup.kotlinpoet.km.isSynthesized
import com.squareup.kotlinpoet.km.isTailRec
import com.squareup.kotlinpoet.km.isVal
import com.squareup.kotlinpoet.km.isVar
import com.squareup.kotlinpoet.km.propertyAccessorFlags
import com.squareup.kotlinpoet.km.toImmutableKmClass
import kotlinx.metadata.Flags
import javax.lang.model.element.Element
import javax.lang.model.element.ElementKind
import javax.lang.model.element.PackageElement
import javax.lang.model.element.TypeElement
import kotlin.reflect.KClass

/** @return a [TypeSpec] ABI representation of this [KClass]. */
@KotlinPoetKm
fun KClass<*>.toTypeSpec(): TypeSpec = java.toTypeSpec()
/** @return a [TypeSpec] ABI representation of this [KClass]. */
@KotlinPoetKm
fun Class<*>.toTypeSpec(): TypeSpec = toImmutableKmClass().toTypeSpec()
/** @return a [TypeSpec] ABI representation of this [TypeElement]. */
@KotlinPoetKm
fun TypeElement.toTypeSpec(): TypeSpec = toImmutableKmClass().toTypeSpec()
/** @return a [FileSpec] ABI representation of this [KClass]. */
@KotlinPoetKm
fun KClass<*>.toFileSpec(): FileSpec = java.toFileSpec()
/** @return a [FileSpec] ABI representation of this [KClass]. */
@KotlinPoetKm
fun Class<*>.toFileSpec(): FileSpec = FileSpec.get(`package`.name, toTypeSpec())
/** @return a [FileSpec] ABI representation of this [TypeElement]. */
@KotlinPoetKm
fun TypeElement.toFileSpec(): FileSpec = FileSpec.get(
    packageName = packageName.toString(),
    typeSpec = toTypeSpec()
)

private const val TODO_BLOCK = "TODO(\"Stub!\")"

@KotlinPoetKm
private fun ImmutableKmClass.toTypeSpec(): TypeSpec {
  // Fill the parametersMap. Need to do sequentially and allow for referencing previously defined params
  val parametersMap = mutableMapOf<Int, TypeName>()
  val typeParamResolver = { id: Int -> parametersMap.getValue(id) }
  typeParameters.forEach { parametersMap[it.id] = it.toTypeVariableName(typeParamResolver) }

  val simpleName = name.substringAfterLast(if (isInline) "/" else ".")
  val builder = when {
    isAnnotation -> TypeSpec.annotationBuilder(simpleName)
    isCompanionObject -> TypeSpec.companionObjectBuilder(companionObjectName(simpleName))
    isEnum -> TypeSpec.enumBuilder(simpleName)
    isExpect -> TypeSpec.expectClassBuilder(simpleName)
    isObject -> TypeSpec.objectBuilder(simpleName)
    isInterface -> TypeSpec.interfaceBuilder(simpleName)
    else -> TypeSpec.classBuilder(simpleName)
  }
  addVisibility { builder.addModifiers(it) }
<<<<<<< HEAD
  builder.addModifiers(flags.modalities.filterNot { it == KModifier.FINAL } /* Default modifier */)
=======
  builder.addModifiers(*flags.modalities
      .filterNot { it == KModifier.FINAL } // Default
      .filterNot { isInterface && it == KModifier.ABSTRACT } // Abstract is a default on interfaces
      .toTypedArray()
  )
>>>>>>> b633091c
  if (isData) {
    builder.addModifiers(KModifier.DATA)
  }
  if (isExternal) {
    builder.addModifiers(KModifier.EXTERNAL)
  }
  if (isInline) {
    builder.addModifiers(KModifier.INLINE)
    // TODO these are special.
    //  - Name is the fqcn
  }
  if (isInner) {
    builder.addModifiers(KModifier.INNER)
  }
  if (isEnumEntry) {
    // TODO
  }
  if (isEnum) {
    // TODO handle typespec arg for complex enums
    enumEntries.forEach {
      builder.addEnumConstant(it)
    }
  }

  builder.addTypeVariables(typeParameters.map { it.toTypeVariableName(typeParamResolver) })
  if (!isEnum && !isInterface) {
    supertypes.first().toTypeName(typeParamResolver).takeIf { it != ANY }?.let(builder::superclass)
  }
  builder.addSuperinterfaces(supertypes.drop(if (isInterface) 0 else 1).map { it.toTypeName(typeParamResolver) })
  val primaryConstructorSpec = primaryConstructor?.takeIf { it.valueParameters.isNotEmpty() || flags.visibility != KModifier.PUBLIC }?.let {
    it.toFunSpec(typeParamResolver).also {
      builder.primaryConstructor(it)
    }
  }
  constructors.filter { !it.isPrimary }.takeIf { it.isNotEmpty() }?.let { secondaryConstructors ->
    builder.addFunctions(secondaryConstructors.map { it.toFunSpec(typeParamResolver) })
  }
  val primaryConstructorParams = primaryConstructorSpec?.parameters.orEmpty().associateBy { it.name }
  builder.addProperties(
      properties
          .asSequence()
          .filter { it.isDeclaration }
          .filterNot { it.isSynthesized }
          .map { it.toPropertySpec(typeParamResolver, it.name in primaryConstructorParams) }
          .asIterable()
  )
  companionObject?.let {
    builder.addType(TypeSpec.companionObjectBuilder(companionObjectName(it)).build())
  }
  builder.addFunctions(
      functions
          .asSequence()
          .filter { it.isDeclaration }
          .filterNot { it.isDelegation }
          .filterNot { it.isSynthesized }
          .map { it.toFunSpec(typeParamResolver) }
          .asIterable()
  )

  return builder
      .tag(this)
      .build()
}

private fun companionObjectName(name: String): String? {
  return if (name == "Companion") null else name
}

@KotlinPoetKm
private fun ImmutableKmConstructor.toFunSpec(
  typeParamResolver: ((index: Int) -> TypeName)
): FunSpec {
  return FunSpec.constructorBuilder()
      .apply {
        addVisibility { addModifiers(it) }
        addParameters(this@toFunSpec.valueParameters.map { it.toParameterSpec(typeParamResolver) })
        if (!isPrimary) {
          // TODO How do we know when to add callSuperConstructor()?
        }
      }
      .tag(this)
      .build()
}

@KotlinPoetKm
private fun ImmutableKmFunction.toFunSpec(
  typeParamResolver: ((index: Int) -> TypeName)
): FunSpec {
  return FunSpec.builder(name)
      .apply {
        addVisibility { addModifiers(it) }
        addParameters(this@toFunSpec.valueParameters.map { it.toParameterSpec(typeParamResolver) })
        if (isFakeOverride) {
          addModifiers(KModifier.OVERRIDE)
        }
        if (isSynthesized) {
          addAnnotation(JvmSynthetic::class)
        }
        if (isOperator) {
          addModifiers(KModifier.OPERATOR)
        }
        if (isInfix) {
          addModifiers(KModifier.INFIX)
        }
        if (isInline) {
          addModifiers(KModifier.INLINE)
        }
        if (isTailRec) {
          addModifiers(KModifier.TAILREC)
        }
        if (isExternal) {
          addModifiers(KModifier.EXTERNAL)
        }
        if (isExpect) {
          addModifiers(KModifier.EXPECT)
        }
        if (isSuspend) {
          addModifiers(KModifier.SUSPEND)
        }
        val returnTypeName = this@toFunSpec.returnType.toTypeName(typeParamResolver)
        if (returnTypeName != UNIT) {
          returns(returnTypeName)
          addStatement(TODO_BLOCK)
        }
        receiverParameterType?.toTypeName(typeParamResolver)?.let { receiver(it) }
      }
      .tag(this)
      .build()
}

@KotlinPoetKm
private fun ImmutableKmValueParameter.toParameterSpec(
  typeParamResolver: ((index: Int) -> TypeName)
): ParameterSpec {
  val paramType = varargElementType ?: type ?: throw IllegalStateException("No argument type!")
  return ParameterSpec.builder(name, paramType.toTypeName(typeParamResolver))
      .apply {
        if (varargElementType != null) {
          addModifiers(KModifier.VARARG)
        }
        if (isCrossInline) {
          addModifiers(KModifier.CROSSINLINE)
        }
        if (isNoInline) {
          addModifiers(KModifier.NOINLINE)
        }
        if (declaresDefaultValue) {
          defaultValue(TODO_BLOCK)
        }
      }
      .tag(this)
      .build()
}

@KotlinPoetKm
private fun ImmutableKmProperty.toPropertySpec(
  typeParamResolver: ((index: Int) -> TypeName),
  isConstructorParam: Boolean
) = PropertySpec.builder(name, returnType.toTypeName(typeParamResolver))
    .apply {
      addVisibility { addModifiers(it) }
<<<<<<< HEAD
      addModifiers(flags.modalities.filterNot { it == KModifier.FINAL && !isOverride })
=======
      addModifiers(*flags.modalities
          .filterNot { it == KModifier.FINAL && !isOverride } // Final is the default
          .filterNot { it == KModifier.OPEN && isOverride } // Overrides are implicitly open
          .toTypedArray())
>>>>>>> b633091c
      if (isOverride) {
        addModifiers(KModifier.OVERRIDE)
      }
      if (isConst) {
        addModifiers(KModifier.CONST)
      }
      if (isVar) {
        mutable(true)
      } else if (isVal) {
        mutable(false)
      }
      if (isDelegated) {
        // Placeholders for these are tricky
        addKdoc("Note: delegation is ABI stub only and not guaranteed to match source code.")
        if (isVal) {
          delegate("%M { %L }", MemberName("kotlin", "lazy"), TODO_BLOCK) // Placeholder
        } else {
          if (type.isNullable) {
            delegate("%T.observable(null) { _, _, _ -> }", ClassName("kotlin.properties", "Delegates"))
          } else {
            delegate("%T.notNull()", ClassName("kotlin.properties", "Delegates")) // Placeholder
          }
        }
      }
      if (isExpect) {
        addModifiers(KModifier.EXPECT)
      }
      if (isExternal) {
        addModifiers(KModifier.EXTERNAL)
      }
      if (isLateinit) {
        addModifiers(KModifier.LATEINIT)
      }
      if (isConstructorParam || (!isDelegated && !isLateinit)) {
        // TODO if hasConstant + elements, we could look up the constant initializer
        when {
          isConstructorParam -> initializer(name)
          type.isNullable -> initializer("null")
          else -> initializer(TODO_BLOCK)
        }
      }
<<<<<<< HEAD
      if (hasGetter) {
        val visibility = setterFlags.visibility
        val modalities = setterFlags.modalities
            .filterNot { it == KModifier.FINAL && !flags.isOverrideProperty }
        val propertyAccessorFlags = setterFlags.propertyAccessorFlags
        if (visibility != KModifier.PUBLIC || modalities.isNotEmpty() || propertyAccessorFlags.isNotEmpty()) {
          getter(FunSpec.setterBuilder()
              .apply {
                addModifiers(visibility)
                addModifiers(modalities)
                addModifiers(*propertyAccessorFlags.toKModifiersArray())
              }
              .build())
        }
      }
      if (hasSetter) {
        val visibility = setterFlags.visibility
        val modalities = setterFlags.modalities
            .filterNot { it == KModifier.FINAL && !flags.isOverrideProperty }
        val propertyAccessorFlags = setterFlags.propertyAccessorFlags
        if (visibility != KModifier.PUBLIC || modalities.isNotEmpty() || propertyAccessorFlags.isNotEmpty()) {
          setter(FunSpec.setterBuilder()
              .apply {
                addModifiers(visibility)
                addModifiers(modalities)
                addModifiers(*propertyAccessorFlags.toKModifiersArray())
              }
              .build())
        }
=======
      // Delegated properties have setters/getters defined for some reason, ignore here
      // since the delegate handles it
      if (hasGetter && !isDelegated) {
        propertyAccessor(getterFlags, FunSpec.getterBuilder())?.let(::getter)
      }
      if (hasSetter && !isDelegated) {
        propertyAccessor(setterFlags, FunSpec.setterBuilder())?.let(::setter)
>>>>>>> b633091c
      }
    }
    .tag(this)
    .build()

@KotlinPoetKm
private fun propertyAccessor(flags: Flags, functionBuilder: FunSpec.Builder): FunSpec? {
  val visibility = flags.visibility
  val modalities = flags.modalities
      .filterNot { it == KModifier.FINAL && !flags.isOverrideProperty }
  val propertyAccessorFlags = flags.propertyAccessorFlags
  return if (visibility != KModifier.PUBLIC || modalities.isNotEmpty() || propertyAccessorFlags.isNotEmpty()) {
    functionBuilder
        .apply {
          addModifiers(visibility)
          addModifiers(*modalities.toTypedArray())
          addModifiers(*propertyAccessorFlags.toKModifiersArray())
        }
        .build()
  } else {
    null
  }
}

private fun Set<PropertyAccessorFlag>.toKModifiersArray(): Array<KModifier> {
  return mapNotNull {
    when (it) {
      IS_EXTERNAL -> KModifier.EXTERNAL
      IS_INLINE -> KModifier.INLINE
      IS_NOT_DEFAULT -> null // Gracefully skip over these
    }
  }.toTypedArray()
}

@KotlinPoetKm
private val Flags.visibility: KModifier
  get() = when {
    isInternal -> KModifier.INTERNAL
    isPrivate -> KModifier.PRIVATE
    isProtected -> KModifier.PROTECTED
    isPublic -> KModifier.PUBLIC
    else -> {
      // IS_PRIVATE_TO_THIS or IS_LOCAL, so just default to public
      KModifier.PUBLIC
    }
  }

@KotlinPoetKm
private fun ImmutableKmWithFlags.addVisibility(body: (KModifier) -> Unit) {
  val modifierVisibility = flags.visibility
  if (modifierVisibility != KModifier.PUBLIC) {
    body(modifierVisibility)
  }
}

@KotlinPoetKm
private val Flags.modalities: Set<KModifier>
  get() = setOf {
    if (isFinal) {
      add(KModifier.FINAL)
    }
    if (isOpen) {
      add(KModifier.OPEN)
    }
    if (isAbstract) {
      add(KModifier.ABSTRACT)
    }
    if (isSealed) {
      add(KModifier.SEALED)
    }
  }

private inline fun <E> setOf(body: MutableSet<E>.() -> Unit): Set<E> {
  return mutableSetOf<E>().apply(body).toSet()
}

@PublishedApi
internal val Element.packageName: PackageElement
  get() {
      var element = this
      while (element.kind != ElementKind.PACKAGE) {
        element = element.enclosingElement
      }
      return element as PackageElement
  }<|MERGE_RESOLUTION|>--- conflicted
+++ resolved
@@ -117,15 +117,10 @@
     else -> TypeSpec.classBuilder(simpleName)
   }
   addVisibility { builder.addModifiers(it) }
-<<<<<<< HEAD
-  builder.addModifiers(flags.modalities.filterNot { it == KModifier.FINAL } /* Default modifier */)
-=======
-  builder.addModifiers(*flags.modalities
+  builder.addModifiers(flags.modalities
       .filterNot { it == KModifier.FINAL } // Default
       .filterNot { isInterface && it == KModifier.ABSTRACT } // Abstract is a default on interfaces
-      .toTypedArray()
   )
->>>>>>> b633091c
   if (isData) {
     builder.addModifiers(KModifier.DATA)
   }
@@ -287,14 +282,10 @@
 ) = PropertySpec.builder(name, returnType.toTypeName(typeParamResolver))
     .apply {
       addVisibility { addModifiers(it) }
-<<<<<<< HEAD
-      addModifiers(flags.modalities.filterNot { it == KModifier.FINAL && !isOverride })
-=======
-      addModifiers(*flags.modalities
+      addModifiers(flags.modalities
           .filterNot { it == KModifier.FINAL && !isOverride } // Final is the default
           .filterNot { it == KModifier.OPEN && isOverride } // Overrides are implicitly open
-          .toTypedArray())
->>>>>>> b633091c
+      )
       if (isOverride) {
         addModifiers(KModifier.OVERRIDE)
       }
@@ -336,37 +327,6 @@
           else -> initializer(TODO_BLOCK)
         }
       }
-<<<<<<< HEAD
-      if (hasGetter) {
-        val visibility = setterFlags.visibility
-        val modalities = setterFlags.modalities
-            .filterNot { it == KModifier.FINAL && !flags.isOverrideProperty }
-        val propertyAccessorFlags = setterFlags.propertyAccessorFlags
-        if (visibility != KModifier.PUBLIC || modalities.isNotEmpty() || propertyAccessorFlags.isNotEmpty()) {
-          getter(FunSpec.setterBuilder()
-              .apply {
-                addModifiers(visibility)
-                addModifiers(modalities)
-                addModifiers(*propertyAccessorFlags.toKModifiersArray())
-              }
-              .build())
-        }
-      }
-      if (hasSetter) {
-        val visibility = setterFlags.visibility
-        val modalities = setterFlags.modalities
-            .filterNot { it == KModifier.FINAL && !flags.isOverrideProperty }
-        val propertyAccessorFlags = setterFlags.propertyAccessorFlags
-        if (visibility != KModifier.PUBLIC || modalities.isNotEmpty() || propertyAccessorFlags.isNotEmpty()) {
-          setter(FunSpec.setterBuilder()
-              .apply {
-                addModifiers(visibility)
-                addModifiers(modalities)
-                addModifiers(*propertyAccessorFlags.toKModifiersArray())
-              }
-              .build())
-        }
-=======
       // Delegated properties have setters/getters defined for some reason, ignore here
       // since the delegate handles it
       if (hasGetter && !isDelegated) {
@@ -374,7 +334,6 @@
       }
       if (hasSetter && !isDelegated) {
         propertyAccessor(setterFlags, FunSpec.setterBuilder())?.let(::setter)
->>>>>>> b633091c
       }
     }
     .tag(this)
@@ -390,7 +349,7 @@
     functionBuilder
         .apply {
           addModifiers(visibility)
-          addModifiers(*modalities.toTypedArray())
+          addModifiers(modalities)
           addModifiers(*propertyAccessorFlags.toKModifiersArray())
         }
         .build()
