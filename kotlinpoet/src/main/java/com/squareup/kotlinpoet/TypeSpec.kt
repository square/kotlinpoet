--- conflicted
+++ resolved
@@ -66,15 +66,10 @@
   val typeSpecs = builder.typeSpecs.toImmutableList()
   internal val nestedTypesSimpleNames = typeSpecs.map { it.name }.toImmutableSet()
 
-<<<<<<< HEAD
-  fun toBuilder(): Builder {
+  @JvmOverloads
+  fun toBuilder(kind: Kind = this.kind, name: String? = this.name): Builder {
     val builder = Builder(kind, name)
     builder.modifiers += modifiers
-=======
-  @JvmOverloads
-  fun toBuilder(kind: Kind = this.kind, name: String? = this.name): Builder {
-    val builder = Builder(kind, name, *modifiers.toTypedArray())
->>>>>>> 7cb6a7b1
     builder.kdoc.add(kdoc)
     builder.annotationSpecs += annotationSpecs
     builder.typeVariables += typeVariables
