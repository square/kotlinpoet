--- conflicted
+++ resolved
@@ -14,26 +14,16 @@
 
 [versions]
 kotlin = "1.5.30"
-<<<<<<< HEAD
+kct = "1.4.4"
+ksp = "1.5.30-1.0.0"
 ktlint = "0.42.1"
 
 [plugins]
 kotlin-jvm = { id = "org.jetbrains.kotlin.jvm", version.ref = "kotlin" }
 dokka = { id = "org.jetbrains.dokka", version = "1.5.30" }
+ksp = { id = "com.google.devtools.ksp", version.ref = "ksp" }
 spotless = { id = "com.diffplug.spotless", version = "5.15.0" }
 mavenPublish = { id = "com.vanniktech.maven.publish", version = "0.18.0" }
-=======
-kct = "1.4.4"
-ksp = "1.5.30-1.0.0"
-ktlint = "0.41.0"
-
-[plugins]
-kotlin-jvm = { id = "org.jetbrains.kotlin.jvm", version.ref = "kotlin" }
-dokka = { id = "org.jetbrains.dokka", version = "1.5.0" }
-ksp = { id = "com.google.devtools.ksp", version.ref = "ksp" }
-spotless = { id = "com.diffplug.spotless", version = "5.14.3" }
-mavenPublish = { id = "com.vanniktech.maven.publish", version = "0.17.0" }
->>>>>>> b42fa6d7
 
 [libraries]
 autoCommon = { module = "com.google.auto:auto-common", version = "1.1.2" }
@@ -54,9 +44,5 @@
 compileTesting = { module = "com.google.testing.compile:compile-testing", version = "0.19" }
 jimfs = { module = "com.google.jimfs:jimfs", version = "1.2" }
 ecj = { module = "org.eclipse.jdt.core.compiler:ecj", version = "4.6.1" }
-<<<<<<< HEAD
-kotlinCompileTesting = { module = "com.github.tschuchortdev:kotlin-compile-testing", version = "1.4.4" }
-=======
 kotlinCompileTesting = { module = "com.github.tschuchortdev:kotlin-compile-testing", version.ref = "kct" }
-kotlinCompileTesting-ksp = { module = "com.github.tschuchortdev:kotlin-compile-testing-ksp", version.ref = "kct" }
->>>>>>> b42fa6d7
+kotlinCompileTesting-ksp = { module = "com.github.tschuchortdev:kotlin-compile-testing-ksp", version.ref = "kct" }