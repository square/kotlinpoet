# Copyright (C) 2021 Square, Inc.
#
# Licensed under the Apache License, Version 2.0 (the "License");
# you may not use this file except in compliance with the License.
# You may obtain a copy of the License at
#
# https://www.apache.org/licenses/LICENSE-2.0
#
# Unless required by applicable law or agreed to in writing, software
# distributed under the License is distributed on an "AS IS" BASIS,
# WITHOUT WARRANTIES OR CONDITIONS OF ANY KIND, either express or implied.
# See the License for the specific language governing permissions and
# limitations under the License.

[versions]
<<<<<<< HEAD
kotlin = "2.0.0-RC2"
kct = "0.5.0-alpha07"
ksp = "2.0.0-RC2-1.0.20"
=======
kotlin = "1.9.24"
kct = "0.4.1"
ksp = "1.9.24-1.0.20"
>>>>>>> e26e6aca
ktlint = "0.48.2"

[plugins]
kotlin-multiplatform = { id = "org.jetbrains.kotlin.multiplatform", version.ref = "kotlin" }
kotlin-jvm = { id = "org.jetbrains.kotlin.jvm", version.ref = "kotlin" }
dokka = { id = "org.jetbrains.dokka", version = "1.9.20" }
ksp = { id = "com.google.devtools.ksp", version.ref = "ksp" }
spotless = { id = "com.diffplug.spotless", version = "6.25.0" }
mavenPublish = { id = "com.vanniktech.maven.publish", version = "0.28.0" }
kotlinBinaryCompatibilityValidator = { id = "org.jetbrains.kotlinx.binary-compatibility-validator", version = "0.14.0" }

[libraries]
autoCommon = { module = "com.google.auto:auto-common", version = "1.2.2" }
guava = { module = "com.google.guava:guava", version = "33.2.0-jre" }
javapoet = "com.squareup:javapoet:1.13.0"

autoService = "com.google.auto.service:auto-service-annotations:1.1.1"
autoService-ksp = "dev.zacsweers.autoservice:auto-service-ksp:1.1.0"

kotlin-compilerEmbeddable = { module = "org.jetbrains.kotlin:kotlin-compiler-embeddable", version.ref = "kotlin" }
kotlin-annotationProcessingEmbeddable = { module = "org.jetbrains.kotlin:kotlin-annotation-processing-embeddable", version.ref = "kotlin" }
kotlin-reflect = { module = "org.jetbrains.kotlin:kotlin-reflect", version.ref = "kotlin" }
kotlin-junit = { module = "org.jetbrains.kotlin:kotlin-test-junit", version.ref = "kotlin" }
kotlin-metadata = { module = "org.jetbrains.kotlin:kotlin-metadata-jvm", version.ref = "kotlin" }

ksp = { module = "com.google.devtools.ksp:symbol-processing", version.ref = "ksp" }
ksp-api = { module = "com.google.devtools.ksp:symbol-processing-api", version.ref = "ksp" }

truth = { module = "com.google.truth:truth", version = "1.4.2" }
compileTesting = { module = "com.google.testing.compile:compile-testing", version = "0.21.0" }
jimfs = { module = "com.google.jimfs:jimfs", version = "1.3.0" }
ecj = { module = "org.eclipse.jdt.core.compiler:ecj", version = "4.6.1" }
kotlinCompileTesting = { module = "dev.zacsweers.kctfork:core", version.ref = "kct" }
kotlinCompileTesting-ksp = { module = "dev.zacsweers.kctfork:ksp", version.ref = "kct" }<|MERGE_RESOLUTION|>--- conflicted
+++ resolved
@@ -13,15 +13,9 @@
 # limitations under the License.
 
 [versions]
-<<<<<<< HEAD
 kotlin = "2.0.0-RC2"
 kct = "0.5.0-alpha07"
 ksp = "2.0.0-RC2-1.0.20"
-=======
-kotlin = "1.9.24"
-kct = "0.4.1"
-ksp = "1.9.24-1.0.20"
->>>>>>> e26e6aca
 ktlint = "0.48.2"
 
 [plugins]
