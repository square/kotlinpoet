/*
 * Copyright (C) 2019 Square, Inc.
 *
 * Licensed under the Apache License, Version 2.0 (the "License");
 * you may not use this file except in compliance with the License.
 * You may obtain a copy of the License at
 *
 * http://www.apache.org/licenses/LICENSE-2.0
 *
 * Unless required by applicable law or agreed to in writing, software
 * distributed under the License is distributed on an "AS IS" BASIS,
 * WITHOUT WARRANTIES OR CONDITIONS OF ANY KIND, either express or implied.
 * See the License for the specific language governing permissions and
 * limitations under the License.
 */

plugins {
<<<<<<< HEAD
  kotlin("jvm") version "1.3.31" apply false
  id("org.jetbrains.dokka") version "0.9.18" apply false
=======
  kotlin("jvm") version "1.3.40"
  id("org.jetbrains.dokka") version "0.9.18"
  id("com.vanniktech.maven.publish") version "0.8.0"
>>>>>>> ee755c86
  id("com.diffplug.gradle.spotless") version "3.22.0"
}

spotless {
  kotlin {
    target("**/*.kt")
    ktlint("0.31.0").userData(mapOf("indent_size" to "2"))
    trimTrailingWhitespace()
    endWithNewline()
  }
}

subprojects {
  repositories {
    mavenCentral()
    jcenter()
  }
}<|MERGE_RESOLUTION|>--- conflicted
+++ resolved
@@ -15,14 +15,8 @@
  */
 
 plugins {
-<<<<<<< HEAD
-  kotlin("jvm") version "1.3.31" apply false
+  kotlin("jvm") version "1.3.40" apply false
   id("org.jetbrains.dokka") version "0.9.18" apply false
-=======
-  kotlin("jvm") version "1.3.40"
-  id("org.jetbrains.dokka") version "0.9.18"
-  id("com.vanniktech.maven.publish") version "0.8.0"
->>>>>>> ee755c86
   id("com.diffplug.gradle.spotless") version "3.22.0"
 }
 
